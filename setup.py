--- conflicted
+++ resolved
@@ -17,23 +17,6 @@
 import sys
 from setuptools import setup, find_packages, Extension
 from setuptools_rust import Binding, RustExtension
-
-<<<<<<< HEAD
-REQUIREMENTS = [
-    "jsonschema>=2.6,<2.7",
-    "marshmallow>=2.17.0,<3",
-    "marshmallow_polyfield>=3.2,<4",
-    "networkx>=2.2",
-    "numpy>=1.13",
-    "ply>=3.10",
-    "psutil>=5",
-    "scipy>=1.0",
-    "sympy>=1.3",
-    "matplotlib>=2.1",
-    "pillow>=4.2.1"
-]
-=======
->>>>>>> 8827c554
 
 with open("requirements.txt") as f:
     REQUIREMENTS = f.read().splitlines()

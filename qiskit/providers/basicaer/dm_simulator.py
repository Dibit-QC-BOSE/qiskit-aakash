--- conflicted
+++ resolved
@@ -405,9 +405,6 @@
         # update density matrix
         self._densitymatrix = np.reshape(self._densitymatrix,(4**(qubit),4,4**(self._number_of_qubits-qubit-1)))
    
-<<<<<<< HEAD
-        self._densitymatrix[:,3,:] = 0
-=======
         self._densitymatrix[:,1,:] *= err_param
         self._densitymatrix[:,2,:] = 0
         self._densitymatrix[:,3,:] = 0
@@ -415,7 +412,6 @@
         self._densitymatrix = np.reshape(self._densitymatrix,
                                          self._number_of_qubits * [4])
 
->>>>>>> d031ce4c
         index = [0 for x in range(self._number_of_qubits)]
         index[qubit] = 1
         p_1 = self._densitymatrix[tuple(index)] * 2**self._number_of_qubits

# -*- coding: utf-8 -*-

# This code is part of Qiskit.
#
# (C) Copyright IBM 2017.
#
# This code is licensed under the Apache License, Version 2.0. You may
# obtain a copy of this license in the LICENSE.txt file in the root directory
# of this source tree or at http://www.apache.org/licenses/LICENSE-2.0.
#
# Any modifications or derivative works of this code must retain this
# copyright notice, and modified files need to carry a notice indicating
# that they have been altered from the originals.

# pylint: disable=arguments-differ

"""Contains a (slow) python simulator.

It simulates a qasm quantum circuit (an experiment) that has been compiled
to run on the simulator. It is exponential in the number of qubits.

The simulator is run using

.. code-block:: python

    DmSimulatorPy().run(qobj)

Where the input is a Qobj object and the output is a BasicAerJob object, which can
later be queried for the Result object. The result will contain a 'memory' data
field, which is a result of measurements for each shot.
"""

import uuid
import time
import logging

from math import log2
from collections import Counter
import numpy as np
import itertools

from qiskit.util import local_hardware_info
from qiskit.providers.models import QasmBackendConfiguration
from qiskit.result import Result
from qiskit.providers import BaseBackend
from qiskit.providers.basicaer.basicaerjob import BasicAerJob
from .exceptions import BasicAerError
from .basicaertools import *

logger = logging.getLogger(__name__)


class DmSimulatorPy(BaseBackend):
    """Python implementation of a Density Matrix simulator."""

    MAX_QUBITS_MEMORY = int(log2(local_hardware_info()['memory'] * (1024 ** 3) / 16))

    DEFAULT_CONFIGURATION = {
        'backend_name': 'dm_simulator',
        'backend_version': '2.0.0',
        'n_qubits': min(24, MAX_QUBITS_MEMORY),
        'url': 'https://github.com/Qiskit/qiskit-terra',
        'simulator': True,
        'local': True,
        'conditional': True,
        'open_pulse': False,
        'memory': True,
        'max_shots': 65536,
        'coupling_map': None,
        'description': 'A python simulator for qasm experiments',
        'basis_gates': ['u1', 'u2', 'u3', 'cx', 'id', 'unitary'],
        'gates': [
            {
                'name': 'u1',
                'parameters': ['lambda'],
                'qasm_def': 'gate u1(lambda) q { U(0,0,lambda) q; }'
            },
            {
                'name': 'u2',
                'parameters': ['phi', 'lambda'],
                'qasm_def': 'gate u2(phi,lambda) q { U(pi/2,phi,lambda) q; }'
            },
            {
                'name': 'u3',
                'parameters': ['theta', 'phi', 'lambda'],
                'qasm_def': 'gate u3(theta,phi,lambda) q { U(theta,phi,lambda) q; }'
            },
            {
                'name': 'cx',
                'parameters': ['c', 't'],
                'qasm_def': 'gate cx c,t { CX c,t; }'
            },
            {
                'name': 'id',
                'parameters': ['a'],
                'qasm_def': 'gate id a { U(0,0,0) a; }'
            },
            {
                'name': 'unitary',
                'parameters': ['matrix'],
                'qasm_def': 'unitary(matrix) q1, q2,...'
            }
        ]
    }

    DEFAULT_OPTIONS = {
        "initial_densitymatrix": None,
        "chop_threshold": 1e-15
    }

    # Class level variable to return the final state at the end of simulation
    # This should be set to True for the densitymatrix simulator
    SHOW_FINAL_STATE = True

    def __init__(self, configuration=None, provider=None):

        super().__init__(configuration=(
            configuration or QasmBackendConfiguration.from_dict(self.DEFAULT_CONFIGURATION)),
                         provider=provider)

        # Define attributes in __init__.
        self._local_random = np.random.RandomState()
        self._classical_memory = 0
        self._classical_register = 0
        self._densitymatrix = 0
        self._probability_of_zero = 0.0
        self._number_of_cmembits = 0
        self._number_of_qubits = 0
        self._shots = 0
        self._memory = False
        self._custom_densitymatrix = None
        self._initial_densitymatrix = self.DEFAULT_OPTIONS["initial_densitymatrix"]
        self._chop_threshold = self.DEFAULT_OPTIONS["chop_threshold"]
        self._qobj_config = None
        # TEMP
        self._sample_measure = False

    def _add_unitary_single(self, gate, params, qubit):
        """Apply an arbitrary 1-qubit unitary matrix.

        Args:
            params (list): list of parameters for U1,U2 and U3 gate.
            qubit (int): the qubit to apply gate to
        """
        # Getting parameters                              
        (theta, phi, lam) = map(float, single_gate_params(gate, params))
        print(theta, phi, lam)
        
        # changing density matrix
        self._densitymatrix = np.reshape(self._densitymatrix,(4**qubit,4,4**(self._number_of_qubits-qubit-1)))
        
        for j in range(4**(self._number_of_qubits-qubit-1)):
            for i in range(4**(qubit)):
                temp = self._densitymatrix[i,:,j]
                self._densitymatrix[i,1,j] = temp[1]*(np.sin(lam)*np.sin(phi)+ np.cos(theta)*np.cos(phi)*np.cos(lam))+temp[2]*(np.cos(theta)*np.cos(phi)*np.sin(lam)- np.cos(lam)*np.sin(phi))+temp[3]*(np.sin(theta)*np.cos(phi))
                self._densitymatrix[i,2,j] = temp[1]*(np.cos(theta)*np.sin(phi)*np.cos(lam)- np.sin(lam)*np.cos(phi))+temp[2]*(np.cos(phi)*np.cos(lam) + np.cos(theta)*np.sin(phi)*np.sin(lam))+ temp[3]*(np.sin(theta)*np.sin(phi))
                self._densitymatrix[i,3,j] = temp[1]*(-np.cos(lam)*np.sin(theta))+ temp[2]*(np.sin(theta)*np.sin(lam)) + temp[3]*(np.cos(theta))

        self._densitymatrix = np.reshape(self._densitymatrix, 4**(self._number_of_qubits))

    def _add_unitary_two(self, gate, qubit0, qubit1):
        """Apply a two-qubit unitary matrix.

        Args:
            gate (matrix_like): a the two-qubit gate matrix
            qubit0 (int): gate qubit-0
            qubit1 (int): gate qubit-1
        """
        # Compute einsum index string for 1-qubit matrix multiplication
        indexes = einsum_vecmul_index([qubit0, qubit1], self._number_of_qubits)
        # Convert to float rank-4 tensor
        gate_tensor = np.reshape(np.array(gate, dtype=float), 4 * [4])
        # Apply matrix multiplication
        self._densitymatrix = np.einsum(indexes, gate_tensor,
                                      self._densitymatrix,
                                      dtype=float,
                                       casting='no')
        #self._densitymatrix = np.reshape(self._densitymatrix,())

    def _get_measure_outcome(self, qubit):
        """Simulate the outcome of measurement of a qubit.

        Args:
            qubit (int): the qubit to measure

        Return:
            tuple: pair (outcome, probability) where outcome is '0' or '1' and
            probability is the probability of the returned outcome.
        """
        # Axis for numpy.sum to compute probabilities
        #print('Get_Measure')
        axis = list(range(self._number_of_qubits))
        axis.remove(self._number_of_qubits - 1 - qubit)
        probabilities = np.sum(np.abs(self._densitymatrix) ** 2, axis=tuple(axis))

        measure_ind = [x for x in itertools.product(
            [0, 3], repeat=self._number_of_qubits)]
        operator_ind = [self._densitymatrix[x] for x in measure_ind]
        operator_mes = np.array([[1, 1], [1, -1]])
        for i in range(self._number_of_qubits-1):
            operator_mes = np.kron(np.array([[1, 1], [1, -1]]), operator_mes)

        probabilities = np.reshape((1/2**self._number_of_qubits) * np.array([np.sum(
            np.multiply(operator_ind, x)) for x in operator_mes]),  self._number_of_qubits * [2])
        #print('Probability Before: ', probabilities)

        probabilities = np.reshape(
            np.sum(probabilities, axis=tuple(axis)), 2)
        #print('Probability After: ', probabilities)

        # Compute einsum index string for 1-qubit matrix multiplication
        random_number = self._local_random.rand()
        if random_number < probabilities[0]:
            return '0', probabilities[0]
        # Else outcome was '1'
        return '1', probabilities[1]

    def _add_ensemble_measure(self):
        """Perform complete computational basis measurement for current densitymatrix.

        Args:

        Returns:
            list: Complete list of probabilities. 
        """
        measure_ind = [x for x in itertools.product([0,3], repeat=self._number_of_qubits)]
        operator_ind = [self._densitymatrix[x] for x in measure_ind]
        operator_mes = np.array([[1, 1], [1, -1]])
        for i in range(self._number_of_qubits-1):
            operator_mes = np.kron(np.array([[1, 1], [1, -1]]), operator_mes)
        
        probabilities = np.reshape((0.5**self._number_of_qubits)*np.array([np.sum(np.multiply(operator_ind, x)) for x in operator_mes]),  self._number_of_qubits * [2])
        return probabilities

    def _add_bell_basis_measure(self, qubit_1, qubit_2):
        """
        Apply a Bell basisi measure instruction to two qubits.
        Post measurement density matrix is returned in the same array.

        Args:
            qubit_1 (int): first qubit of Bell pair.
            qubit_2 (int): second qubit of Bell pair.
        
        Returns:
            Four probabilities in the (|00>+|11>,|00>-|11>,|01>+|10>,|01>-|10>) basis.
        """
        q_1 = min(qubit_1, qubit_2)
        q_2 = max(qubit_1, qubit_2)

        #update density matrix
        self._densitymatrix = np.reshape(self._densitymatrix,(4**(self._number_of_qubits-q_2-1), 4, 4**(q_2-q_1-1), 4, 4**q_1))
        bell_probabilities = [0,0,0,0]
        for i in range(4**(self._number_of_qubits-q_2-1)):
            for j in range(4**(q_2-q_1-1)):
                for k in range(4**q_1):
                    for l in range(4):
                        for m in range(4):
                            if l != m:
                                self._densitymatrix[i,l,j,m,k] = 0
                    bell_probabilities[0] += 0.25*(self._densitymatrix[i,0,j,0,k] + self._densitymatrix[i,1,j,1,k] - self._densitymatrix[i,2,j,2,k] + self._densitymatrix[i,3,j,3,k])
                    bell_probabilities[1] += 0.25*(self._densitymatrix[i,0,j,0,k] - self._densitymatrix[i,1,j,1,k] + self._densitymatrix[i,2,j,2,k] + self._densitymatrix[i,3,j,3,k])
                    bell_probabilities[2] += 0.25*(self._densitymatrix[i,0,j,0,k] + self._densitymatrix[i,1,j,1,k] + self._densitymatrix[i,2,j,2,k] - self._densitymatrix[i,3,j,3,k])
                    bell_probabilities[3] += 0.25*(self._densitymatrix[i,0,j,0,k] - self._densitymatrix[i,1,j,1,k] - self._densitymatrix[i,2,j,2,k] - self._densitymatrix[i,3,j,3,k])
        return bell_probabilities

    def _add_qasm_measure(self, qubit, probability_of_zero):
        """Apply a computational basis measure instruction to a qubit. 
        Post-measurement density matrix is returned in the same array.

        Args:
            qubit (int): qubit is the qubit measured.
            probability_of_zero (float): is the probability of getting zero state as outcome.
        """

        # update density matrix
        self._densitymatrix = np.reshape(self._densitymatrix,(4**(qubit),4,4**(self._number_of_qubits-qubit-1)))
        p_0 = 0.0
        p_1 = 0.0
        for j in range(4**(self._number_of_qubits-qubit-1)):
            for i in range(4**(qubit)):
                self._densitymatrix[i,1,j] = 0
                self._densitymatrix[i,2,j] = 0
                p_0 += 0.5*(self._densitymatrix[i,0,j] + self._densitymatrix[i,3,j])
                p_1 += 0.5*(self._densitymatrix[i,0,j] - self._densitymatrix[i,3,j])
        probability_of_zero = p_0
        print(p_0,p_1)

    def _add_qasm_reset(self, qubit):
        """Apply a reset instruction to a qubit.

        Args:
            qubit (int): the qubit being rest

        This is done by doing a simulating a measurement
        outcome and projecting onto the outcome state while
        renormalizing.
        """
        # get measure outcome
        outcome, probability = self._get_measure_outcome(qubit)
        # update quantum state

        if outcome == '0':
            update = 1/np.sqrt(probability)*np.array(
                [[1,0,0,0],[0,0,0,0],[0,0,0,0],[1,0,0,0]], dtype=float)
            self._add_unitary_single(update, qubit)
        else:
            update = 1/np.sqrt(probability)*np.array(
                [[1,0,0,-1], [0,1,0,0], [0,0,1,0], [1,0,0,-1]], dtype=float)
        # update classical state
            self._add_unitary_single(update, qubit)

    def _validate_initial_densitymatrix(self):
        """Validate an initial densitymatrix"""
        # If initial densitymatrix isn't set we don't need to validate
        if self._initial_densitymatrix is None:
            return
        # Check densitymatrix is correct length for number of qubits
        length = np.size(self._initial_densitymatrix)
        #print(length, self._number_of_qubits)
        required_dim = 4 ** self._number_of_qubits
        if length != required_dim:
            raise BasicAerError('initial densitymatrix is incorrect length: ' + '{} != {}'.format(length, required_dim))
        # Check if Trace is 0
        if self._densitymatrix[0] != 1:
            raise BasicAerError('Trace of initial densitymatrix is not one: ' + '{} != {}'.format(self._densitymatrix[0], 1))

    def _set_options(self, qobj_config=None, backend_options=None):
        """Set the backend options for all experiments in a qobj"""
        # Reset default options
        self._initial_densitymatrix = self.DEFAULT_OPTIONS["initial_densitymatrix"]
        self._chop_threshold = self.DEFAULT_OPTIONS["chop_threshold"]
        if backend_options is None:
            backend_options = {}
        # Check for custom initial densitymatrix in backend_options first,
        # then config second
        if 'initial_densitymatrix' in backend_options:
            self._initial_densitymatrix = np.array(backend_options['initial_densitymatrix'], dtype=float)
        elif hasattr(qobj_config, 'initial_densitymatrix'):
            self._initial_densitymatrix = np.array(qobj_config.initial_densitymatrix,
                                                 dtype=float)
        
        if 'custom_densitymatrix' in backend_options:
            self._custom_densitymatrix = backend_options['custom_densitymatrix']

        #if self._initial_densitymatrix is not None and not isinstance(self._initial_densitymatrix, str):
            # Check the initial densitymatrix is normalized
        #    norm = np.linalg.norm(self._initial_densitymatrix)
        #    if round(norm, 12) != 1:
        #        raise BasicAerError('initial densitymatrix is not normalized: ' + 'norm {} != 1'.format(norm))
        print(self._initial_densitymatrix, self._number_of_qubits)
        # Check for custom chop threshold
        # Replace with custom options
        if 'chop_threshold' in backend_options:
            self._chop_threshold = backend_options['chop_threshold']
        elif hasattr(qobj_config, 'chop_threshold'):
            self._chop_threshold = qobj_config.chop_threshold

    def _initialize_densitymatrix(self):
        """Set the initial densitymatrix for simulation"""
        if self._initial_densitymatrix is None and self._custom_densitymatrix is None:
<<<<<<< HEAD
            self._densitymatrix = 1/2*np.array([1,0,0,1], dtype=float)
            for i in range(self._number_of_qubits-1):
                self._densitymatrix = 1/2*np.kron([1,0,0,1],self._densitymatrix)
        elif self._initial_densitymatrix is None and self._custom_densitymatrix == 'maxim_ent':
            self._densitymatrix = np.array([1,0,0,0], dtype=float)
            for i in range(self._number_of_qubits-1):
                self._densitymatrix = np.kron([1,0,0,0], self._densitymatrix)
        elif self._initial_densitymatrix is None and self._custom_densitymatrix == 'unif_super':
            self._densitymatrix = 1/2*np.array([1,1,0,0], dtype=float)
            for i in range(self._number_of_qubits-1):
                self._densitymatrix = 1/2*np.kron([1,1,0,0], self._densitymatrix)
        else:
            self._densitymatrix = self._initial_densitymatrix.copy()
        # Reshape to rank-N tensor
        self._densitymatrix = np.reshape(self._densitymatrix,
                                       self._number_of_qubits * [4])
=======
            self._densitymatrix = 0.5*np.array([1,0,0,1], dtype=float)
            for i in range(self._number_of_qubits-1):
                self._densitymatrix = 0.5*np.kron([1,0,0,1],self._densitymatrix)
        elif self._initial_densitymatrix is None and self._custom_densitymatrix == 'max_mixed':
            self._densitymatrix = 0.5*np.array([1,0,0,0], dtype=float)
            for i in range(self._number_of_qubits-1):
                self._densitymatrix = 0.5*np.kron([1,0,0,0], self._densitymatrix)
        elif self._initial_densitymatrix is None and self._custom_densitymatrix == 'uniform_superpos':
            self._densitymatrix = 0.5*np.array([1,1,0,0], dtype=float)
            for i in range(self._number_of_qubits-1):
                self._densitymatrix = 0.5*np.kron([1,1,0,0], self._densitymatrix)
        else:
            self._densitymatrix = self._initial_densitymatrix.copy()
        # Reshape to rank-N tensor
        # self._densitymatrix = np.reshape(self._densitymatrix,
        #                               self._number_of_qubits * [4])
>>>>>>> c635886b

    def _get_densitymatrix(self):
        """Return the current densitymatrix in JSON Result spec format"""
        vec = np.reshape(self._densitymatrix.real, 4 ** self._number_of_qubits)
        # Expand float numbers
        # Truncate small values
        vec[abs(vec) < self._chop_threshold] = 0.0
        return vec

    def _validate_measure_sampling(self, experiment):
        """Determine if measure sampling is allowed for an experiment

        Args:
            experiment (QobjExperiment): a qobj experiment.
        """
        # If shots=1 we should disable measure sampling.
        # This is also required for densitymatrix simulator to return the
        # correct final densitymatrix without silently dropping final measurements.
        if self._shots <= 1:
            self._sample_measure = False
            return

        # Check for config flag
        if hasattr(experiment.config, 'allows_measure_sampling'):
            self._sample_measure = experiment.config.allows_measure_sampling
        # If flag isn't found do a simple test to see if a circuit contains
        # no reset instructions, and no gates instructions after
        # the first measure.
        else:
            measure_flag = False
            for instruction in experiment.instructions:
                # If circuit contains reset operations we cannot sample
                if instruction.name == "reset":
                    self._sample_measure = False
                    return
                # If circuit contains a measure option then we can
                # sample only if all following operations are measures
                if measure_flag:
                    # If we find a non-measure instruction
                    # we cannot do measure sampling
                    if instruction.name not in ["measure", "barrier", "id", "u0"]:
                        self._sample_measure = False
                        return
                elif instruction.name == "measure":
                    measure_flag = True
            # If we made it to the end of the circuit without returning
            # measure sampling is allowed
            self._sample_measure = True

    def run(self, qobj, backend_options=None):
        """Run qobj asynchronously.

        Args:
            qobj (Qobj): payload of the experiment
            backend_options (dict): backend options

        Returns:
            BasicAerJob: derived from BaseJob

        Additional Information:
            backend_options: Is a dict of options for the backend. It may contain
                * "initial_densitymatrix": vector_like

            The "initial_densitymatrix" option specifies a custom initial
            initial densitymatrix for the simulator to be used instead of the all
            zero state. This size of this vector must be correct for the number
            of qubits in all experiments in the qobj.

            Example::

                backend_options = {
                    "initial_densitymatrix": np.array([1, 0, 0, 1j]) / np.sqrt(2),
                }
        """
        self._set_options(qobj_config=qobj.config,
                          backend_options=backend_options)
        job_id = str(uuid.uuid4())
        job = BasicAerJob(self, job_id, self._run_job, qobj)
        job.submit()
        return job

    def _run_job(self, job_id, qobj):
        """Run experiments in qobj

        Args:
            job_id (str): unique id for the job.
            qobj (Qobj): job description

        Returns:
            Result: Result object
        """
        self._validate(qobj)
        result_list = []
        self._shots = qobj.config.shots
        self._memory = getattr(qobj.config, 'memory', False)
        self._qobj_config = qobj.config
        start = time.time()
        for experiment in qobj.experiments:
            result_list.append(self.run_experiment(experiment))
        end = time.time()
        result = {'backend_name': self.name(),
                  'backend_version': self._configuration.backend_version,
                  'qobj_id': qobj.qobj_id,
                  'job_id': job_id,
                  'results': result_list,
                  'status': 'COMPLETED',
                  'success': True,
                  'time_taken': (end - start),
                  'header': qobj.header.as_dict()}

        return Result.from_dict(result)

    def run_experiment(self, experiment):
        """Run an experiment (circuit) and return a single experiment result.

        Args:
            experiment (QobjExperiment): experiment from qobj experiments list

        Returns:
             dict: A result dictionary which looks something like::

                {
                "name": name of this experiment (obtained from qobj.experiment header)
                "seed": random seed used for simulation
                "shots": number of shots used in the simulation
                "data":
                    {
                    "counts": {'0x9: 5, ...},
                    "memory": ['0x9', '0xF', '0x1D', ..., '0x9']
                    },
                "status": status string for the simulation
                "success": boolean
                "time_taken": simulation time of this single experiment
                }
        Raises:
            BasicAerError: if an error occurred.
        """
        start = time.time()
        self._number_of_qubits = experiment.config.n_qubits
        self._number_of_cmembits = experiment.config.memory_slots
        self._densitymatrix = 0
        self._classical_memory = 0
        self._classical_register = 0
        #self._sample_measure = False
        # Validate the dimension of initial densitymatrix if set
        self._validate_initial_densitymatrix()
        # Get the seed looking in circuit, qobj, and then random.
        if hasattr(experiment.config, 'seed_simulator'):
            seed_simulator = experiment.config.seed_simulator
        elif hasattr(self._qobj_config, 'seed_simulator'):
            seed_simulator = self._qobj_config.seed_simulator
        else:
            # For compatibility on Windows force dyte to be int32
            ## TODO
            # and set the maximum value to be (4 ** 31) - 1
            seed_simulator = np.random.randint(2147483647, dtype='int32')

        self._local_random.seed(seed=seed_simulator)
        # Check if measure sampling is supported for current circuit
        #self._validate_measure_sampling(experiment)

        # List of final counts for all shots
        memory = []
        # Check if we can sample measurements, if so we only perform 1 shot
        # and sample all outcomes from the final state vector
        if self._sample_measure:
            shots = 1
            # Store (qubit, cmembit) pairs for all measure ops in circuit to
            # be sampled
            measure_sample_ops = []
        else:
            shots = self._shots
        #print("No error till now")
        #np.asarray()
        #print(experiment.instructions)
        for _ in range(shots):
            self._initialize_densitymatrix()
            # Initialize classical memory to all 0
            self._classical_memory = 0
            self._classical_register = 0
            #print(self._densitymatrix)
            for operation in experiment.instructions:
                conditional = getattr(operation, 'conditional', None)
                if isinstance(conditional, int):
                    conditional_bit_set = (self._classical_register >> conditional) & 1
                    if not conditional_bit_set:
                        continue
                elif conditional is not None:
                    mask = int(operation.conditional.mask, 16)
                    if mask > 0:
                        value = self._classical_memory & mask
                        while (mask & 0x1) == 0:
                            mask >>= 1
                            value >>= 1
                        if value != int(operation.conditional.val, 16):
                            continue

                # Check if single  gate
                #print(self._initial_densitymatrix)
                #print(self._densitymatrix)
                #print('Operation: ', operation.name)
                if operation.name in ('U', 'u1', 'u2', 'u3'):
                    params = getattr(operation, 'params', None)
                    qubit = operation.qubits[0]
                    #gate = single_gate_dm_matrix(operation.name, params)
                    self._add_unitary_single(operation.name, params, qubit)
                # Check if CX gate
                elif operation.name in ('id', 'u0'):
                    pass
                elif operation.name in ('CX', 'cx'):
                    qubit0 = operation.qubits[0]
                    qubit1 = operation.qubits[1]
                    #gate = cx_gate_dm_matrix()
                    self._add_unitary_two(qubit0, qubit1)
                # Check if reset
                elif operation.name == 'reset':
                    qubit = operation.qubits[0]
                    self._add_qasm_reset(qubit)
                # Check if barrier
                elif operation.name == 'barrier':
                    pass
                # Check if measure
                elif operation.name == 'measure':
                    qubit = operation.qubits[0]
                    cmembit = operation.memory[0]
                    cregbit = operation.register[0] if hasattr(operation, 'register') else None

                    if self._sample_measure:
                        # If sampling measurements record the qubit and cmembit
                        # for this measurement for later sampling
                        measure_sample_ops.append((qubit, cmembit))
                    else:
                        # If not sampling perform measurement as normal
                        self._add_qasm_measure(qubit, self._probability_of_zero)
                elif operation.name == 'bfunc':
                    mask = int(operation.mask, 16)
                    relation = operation.relation
                    val = int(operation.val, 16)

                    cregbit = operation.register
                    cmembit = operation.memory if hasattr(operation, 'memory') else None

                    compared = (self._classical_register & mask) - val

                    if relation == '==':
                        outcome = (compared == 0)
                    elif relation == '!=':
                        outcome = (compared != 0)
                    elif relation == '<':
                        outcome = (compared < 0)
                    elif relation == '<=':
                        outcome = (compared <= 0)
                    elif relation == '>':
                        outcome = (compared > 0)
                    elif relation == '>=':
                        outcome = (compared >= 0)
                    else:
                        raise BasicAerError('Invalid boolean function relation.')

                    # Store outcome in register and optionally memory slot
                    regbit = 1 << cregbit
                    self._classical_register = \
                        (self._classical_register & (~regbit)) | (int(outcome) << cregbit)
                    if cmembit is not None:
                        membit = 1 << cmembit
                        self._classical_memory = \
                            (self._classical_memory & (~membit)) | (int(outcome) << cmembit)
                else:
                    backend = self.name()
                    err_msg = '{0} encountered unrecognized operation "{1}"'
                    raise BasicAerError(err_msg.format(backend, operation.name))

            # Add final creg data to memory list
            if self._number_of_cmembits > 0:
                if self._sample_measure:
                    # If sampling we generate all shot samples from the final densitymatrix
                    memory = self._add_sample_measure(measure_sample_ops, self._shots)
                else:
                    # Turn classical_memory (int) into bit string and pad zero for unused cmembits
                    outcome = bin(self._classical_memory)[2:]
                    memory.append(hex(int(outcome, 2)))

        # Add data
        data = {'counts': dict(Counter(memory))}
        # Optionally add memory list
        if self._memory:
            data['memory'] = memory
        # Optionally add final densitymatrix
        if self.SHOW_FINAL_STATE:
            data['densitymatrix'] = self._get_densitymatrix()
            # Remove empty counts and memory for densitymatrix simulator
            if not data['counts']:
                data.pop('counts')
            if 'memory' in data and not data['memory']:
                data.pop('memory')
        end = time.time()
        return {'name': experiment.header.name,
                'seed_simulator': seed_simulator,
                'shots': self._shots,
                'data': data,
                'status': 'DONE',
                'success': True,
                'time_taken': (end - start),
                'header': experiment.header.as_dict()}

    def _validate(self, qobj):
        """Semantic validations of the qobj which cannot be done via schemas."""
        n_qubits = qobj.config.n_qubits
        max_qubits = self.configuration().n_qubits
        if n_qubits > max_qubits:
            raise BasicAerError('Number of qubits {} '.format(n_qubits) +
                                'is greater than maximum ({}) '.format(max_qubits) +
                                'for "{}".'.format(self.name()))
        for experiment in qobj.experiments:
            name = experiment.header.name
            if experiment.config.memory_slots == 0:
                logger.warning('No classical registers in circuit "%s", '
                               'counts will be empty.', name)
            elif 'measure' not in [op.name for op in experiment.instructions]:
                logger.warning('No measurements in circuit "%s", '
                               'classical register will remain all zeros.', name)<|MERGE_RESOLUTION|>--- conflicted
+++ resolved
@@ -358,24 +358,6 @@
     def _initialize_densitymatrix(self):
         """Set the initial densitymatrix for simulation"""
         if self._initial_densitymatrix is None and self._custom_densitymatrix is None:
-<<<<<<< HEAD
-            self._densitymatrix = 1/2*np.array([1,0,0,1], dtype=float)
-            for i in range(self._number_of_qubits-1):
-                self._densitymatrix = 1/2*np.kron([1,0,0,1],self._densitymatrix)
-        elif self._initial_densitymatrix is None and self._custom_densitymatrix == 'maxim_ent':
-            self._densitymatrix = np.array([1,0,0,0], dtype=float)
-            for i in range(self._number_of_qubits-1):
-                self._densitymatrix = np.kron([1,0,0,0], self._densitymatrix)
-        elif self._initial_densitymatrix is None and self._custom_densitymatrix == 'unif_super':
-            self._densitymatrix = 1/2*np.array([1,1,0,0], dtype=float)
-            for i in range(self._number_of_qubits-1):
-                self._densitymatrix = 1/2*np.kron([1,1,0,0], self._densitymatrix)
-        else:
-            self._densitymatrix = self._initial_densitymatrix.copy()
-        # Reshape to rank-N tensor
-        self._densitymatrix = np.reshape(self._densitymatrix,
-                                       self._number_of_qubits * [4])
-=======
             self._densitymatrix = 0.5*np.array([1,0,0,1], dtype=float)
             for i in range(self._number_of_qubits-1):
                 self._densitymatrix = 0.5*np.kron([1,0,0,1],self._densitymatrix)
@@ -392,7 +374,6 @@
         # Reshape to rank-N tensor
         # self._densitymatrix = np.reshape(self._densitymatrix,
         #                               self._number_of_qubits * [4])
->>>>>>> c635886b
 
     def _get_densitymatrix(self):
         """Return the current densitymatrix in JSON Result spec format"""

# -*- coding: utf-8 -*-

# This code is part of Qiskit.
#
# (C) Copyright IBM 2017.
#
# This code is licensed under the Apache License, Version 2.0. You may
# obtain a copy of this license in the LICENSE.txt file in the root directory
# of this source tree or at http://www.apache.org/licenses/LICENSE-2.0.
#
# Any modifications or derivative works of this code must retain this
# copyright notice, and modified files need to carry a notice indicating
# that they have been altered from the originals.

# pylint: disable=arguments-differ

"""Contains a (slow) python simulator.

It simulates a qasm quantum circuit (an experiment) that has been compiled
to run on the simulator. It is exponential in the number of qubits.

The simulator is run using

.. code-block:: python

    DmSimulatorPy().run(qobj)

Where the input is a Qobj object and the output is a BasicAerJob object, which can
later be queried for the Result object. The result will contain a 'memory' data
field, which is a result of measurements for each shot.
"""

import uuid
import time
import logging

from math import log2
from collections import Counter
import numpy as np
import itertools

from qiskit.util import local_hardware_info
from qiskit.providers.models import QasmBackendConfiguration
from qiskit.result import Result
from qiskit.providers import BaseBackend
from qiskit.providers.basicaer.basicaerjob import BasicAerJob
from .exceptions import BasicAerError
from .basicaertools import *

logger = logging.getLogger(__name__)


class DmSimulatorPy(BaseBackend):
    """Python implementation of a Density Matrix simulator."""

    MAX_QUBITS_MEMORY = int(log2(local_hardware_info()['memory'] * (1024 ** 3) / 16))

    DEFAULT_CONFIGURATION = {
        'backend_name': 'dm_simulator',
        'backend_version': '2.0.0',
        'n_qubits': MAX_QUBITS_MEMORY,
        'url': 'https://github.com/Qiskit/qiskit-terra',
        'simulator': True,
        'local': True,
        'conditional': True,
        'open_pulse': False,
        'memory': True,
        'max_shots': 1,
        'coupling_map': None,
        'description': 'A python simulator for qasm experiments',
        'basis_gates': ['u1', 'u2', 'u3', 'cx', 'id', 'unitary'],
        'gates': [
            {
                'name': 'u1',
                'parameters': ['lambda'],
                'qasm_def': 'gate u1(lambda) q { U(0,0,lambda) q; }'
            },
            {
                'name': 'u2',
                'parameters': ['phi', 'lambda'],
                'qasm_def': 'gate u2(phi,lambda) q { U(pi/2,phi,lambda) q; }'
            },
            {
                'name': 'u3',
                'parameters': ['theta', 'phi', 'lambda'],
                'qasm_def': 'gate u3(theta,phi,lambda) q { U(theta,phi,lambda) q; }'
            },
            {
                'name': 'cx',
                'parameters': ['c', 't'],
                'qasm_def': 'gate cx c,t { CX c,t; }'
            },
            {
                'name': 'id',
                'parameters': ['a'],
                'qasm_def': 'gate id a { U(0,0,0) a; }'
            },
            {
                'name': 'unitary',
                'parameters': ['matrix'],
                'qasm_def': 'unitary(matrix) q1, q2,...'
            }
        ]
    }

    DEFAULT_OPTIONS = {
        "initial_densitymatrix": None,
        "chop_threshold": 1e-15,
        "thermal_factor": 0.,
        "decoherence_factor": 1.,
        "depolarization_factor": 1.,
        "bell_depolarization_factor": 1.,
        "decay_factor": 1.,
        "rotation_error": {'rx':[1., 0.], 'ry':[1., 0.], 'rz': [1., 0.]},
        "tsp_model_error": [1., 0.]
    }

    # Class level variable to return the final state at the end of simulation
    # This should be set to True for the densitymatrix simulator
    SHOW_FINAL_STATE = True
    DEBUG = True

    def __init__(self, configuration=None, provider=None):

        super().__init__(configuration=(
            configuration or QasmBackendConfiguration.from_dict(self.DEFAULT_CONFIGURATION)),
                         provider=provider)

        # Define attributes in __init__.
        self._local_random = np.random.RandomState()
        self._classical_memory = 0
        self._classical_register = 0
        self._densitymatrix = 0
        self._probability_of_zero = 0.0
        self._number_of_cmembits = 0
        self._number_of_qubits = 0
        self._shots = 0
        self._memory = False
        self._custom_densitymatrix = None
        self._initial_densitymatrix = self.DEFAULT_OPTIONS["initial_densitymatrix"]
        self._chop_threshold = self.DEFAULT_OPTIONS["chop_threshold"]
        self._qobj_config = None
        # Errors
        self._error_params = {}
        self._rotation_error = None         # [<cos(fluctuation)>, mean] , Single Rotation gates errors
        self._tsp_model_error = None        # [<cos(fluctuation)>, mean]  , Transition selective pulse error 
        self._thermal_factor = None         # p
        self._decoherence_factor = None     # f
        self._decay_factor = None           # g
        self._depolarization_factor = None  # During Measurement (Bit flip and Depolarization have the same effect)
        self._bell_depolarization_factor = None
        # TEMP
        self._sample_measure = False
        self._get_den_mat = True
        self._error_included = False

    def _add_unitary_single(self, gate, qubit):
        """Apply an arbitrary 1-qubit unitary matrix.

        Args:
            params (list): list of parameters for U1,U2 and U3 gate.
            qubit (int): the qubit to apply gate to
        """
        
        # changing density matrix
        lt, mt, rt = 4 ** qubit, 4, 4 ** (self._number_of_qubits-qubit-1)
        self._densitymatrix = np.reshape(self._densitymatrix, (lt, mt, rt))

        for idx in gate: # For Rotations in the Decomposed Gate list
            self._densitymatrix = rt_gate_dm_matrix(
                idx[0], idx[1], self._error_params['one_qubit_gates'][idx[0]], self._densitymatrix, qubit, self._number_of_qubits)

        self._densitymatrix = np.reshape(self._densitymatrix,
                                    self._number_of_qubits * [4])

    def _add_unitary_two(self, qubit0, qubit1):
        """Apply a two-qubit unitary matrix.

        Args:
            gate (matrix_like): a the two-qubit gate matrix
            qubit0 (int): control qubit 
            qubit1 (int): target qubit
        """ 
        
        self._densitymatrix = cx_gate_dm_matrix(self._densitymatrix,
                                                qubit0, qubit1, self._error_params['two_qubit_gates'],self._number_of_qubits)
        
        self._densitymatrix = np.reshape(self._densitymatrix,
                                        self._number_of_qubits * [4])

    def _add_decoherence_and_amp_decay(self, level, f, p, g):
        """ Apply decoherence transofrmation and amplitude decay transformation independently 
            to all the qubits. Off-diagonal elements of the density get contracted by a factor
            'f' due to decoherence and 'sqrt(g)' due to amplitude decay. Diagonal elements decay
            towards the thermal state.
        Args:
            level (int):    Clock cycle number
            f     (float):  Contraction of diagonal elements due to T_2 (coherence time) 
            p     (float):  Thermal factor corresponding to the asymptotic state
            g     (float):  Decay rate for the excited state component
        """ 
        sg = np.sqrt(g)
        off_diag_contract = np.sqrt(g) * f
        diag_decay = (1-g)*(1-2*p)

        for qb in range(self._number_of_qubits):

            lt, mt, rt = 4 ** qb, 4, 4 ** (self._number_of_qubits - qb - 1)
            self._densitymatrix = np.reshape(self._densitymatrix, (lt, mt, rt))
            temp = self._densitymatrix.copy()  # qc.measure(q[0], c[0])
       
            self._densitymatrix[:, 1, :] = off_diag_contract * \
                                            temp[:, 1, :]
            self._densitymatrix[:, 2, :] = off_diag_contract * \
                                            temp[:, 2, :]
            self._densitymatrix[:, 3, :] =  g * temp[:, 3, :] + \
                                                    diag_decay * temp[:, 0, :]
        
        self._densitymatrix = np.reshape(self._densitymatrix,
                                         self._number_of_qubits * [4])

    def _add_ensemble_measure(self, basis, add_param, err_param):
        """Perform complete computational basis measurement for current densitymatrix.

        Args:
            basis       (string): Direction of measurement (same for all qubits)- 'X', 'Y', 'Z' or 'N'.
            err_param   (float): Reduction in polarization during measurement
            add_param : parameters specifying components of N
        Returns:
            1. complete list of probabilities
            2. dictionary mapping key : probabilities 
            3. string corresponding to maximum probability
            4. value of maximum probability
        """
        supplement_data = {'X': [0, 1], 'Y': [
            0, 2], 'Z': [0, 3], 'N': [0, 1, 2, 3]}

        # We get indices used for Probability Measurement via this.
        measure_ind = [x for x in itertools.product(
            supplement_data[basis], repeat=self._number_of_qubits)]
        # We get coefficient values stored at those indices via this.
        operator_ind = [self._densitymatrix[x] for x in measure_ind]
        # We get permutations of signs for summing those coefficient values.

        if basis != 'N':
            operator_mes = np.array(
                [[1, err_param], [1, -err_param]], dtype=float)
            for i in range(self._number_of_qubits-1):
                operator_mes = np.kron(
                    np.array([[1, err_param], [1, -err_param]]), operator_mes)
        else:
            n = add_param*err_param
            operator_mes = np.array(
                [[1, n[0], n[1], n[2]], [1, -n[0], -n[1], -n[2]]])
            for i in range(self._number_of_qubits-1):
                operator_mes = np.kron(np.array([[1, n[0], n[1], n[2]], [1, -n[0], -n[1], -n[2]]]),
                                       operator_mes)

        # We get 2**n probabilities via this.
        probabilities = np.reshape(
            np.array([np.sum(np.multiply(operator_ind, x))
                      for x in operator_mes]),
            2**self._number_of_qubits)

        prob_key = ["".join(s) for s in itertools.product("01", repeat=self._number_of_qubits)]
        prob = dict(zip(prob_key, probabilities))
        max_str, max_prob = max(prob, key=prob.get), prob[max_str]

        return prob, max_str, max_prob

    def _add_partial_measure(self, measured_qubits, cmembits, cregbits, err_param, basis, add_param=None):
    """Perform partial measurement for current density matrix on the specified qubits along the given common basis direction.

        Args:
        measured_qubits (int) : list of measured qubits
        cmembits: classical memory bits
        cregbits: classical register bits
        basis       (string): Direction of measurement (same for all qubits)- 'X', 'Y', 'Z' or 'N'.
        err_param   (float): Reduction in polarization during measurement
        add_param : parameters specifying components of N
        Returns:
            1. dictionary mapping key : probabilities
            2. string corresponding to maximum probability
            3. value of maximum probability     """

        supplement_data = { 'X':[self._add_qasm_measure_X, [0, 1]], 
                            'Y':[self._add_qasm_measure_Y, [0, 2]], 
                            'Z':[self._add_qasm_measure_Z, [0, 3]],
                            'N':[self._add_qasm_measure_N, [0, 1, 2, 3]] 
                        }
        num_measured = len(measured_qubits)
        axis = list(set(range(self._number_of_qubits)) - set(measured_qubits))        
        prob_list, max_str, max_prob = _add_ensemble_measure(basis, add_param, err_param)
        prob_ensemble = np.array(list(prob_list.values()))
        probabilities = np.reshape(np.sum(np.reshape(prob_ensemble, self._number_of_qubits * [2]),  
            axis=tuple(axis)), 2**num_measured)
        prob_key = ["".join(s) for s in itertools.product("01", repeat=num_measured)]
        prob = dict(zip(prob_key, probabilities))
        max_str, max_prob = max(prob, key=prob.get), prob[max_str]

        for mqb,mcb,mcregb in list(zip(measured_qubits,cmembits,cregbits)):
            if basis == 'N' and add_param is not None:
                self._add_qasm_measure_N(
                    mqb, mcb, mcregb, add_param, self._error_params['measurement'])
            else:
                supplement_data[basis][0](mqb, mcb, mcregb, 
                                self._error_params['measurement'])
        return prob, max_str, max_prob
        
    def _pauli_string_expectation(self, basis, err_param, add_param = None):
        """
        Returns expectation value for a given string of pauli matrices.

        Args:
            basis (list): list of measurement instruction (alphabet from {'I', 'X', 'Y', 'Z'}) corresponding to operator that is                   measured.
        Returns:
            expectation (float): expectation value of the pauli string.

        """
        bas_ind = {'I':0, 'X':1, 'Y':2, 'Z':3}
        for i in range(self._number_of_qubits):
            self._densitymatrix = np.reshape(self._densitymatrix,(4**(i),4,4**(self._number_of_qubits-i-1)))
            if basis[i] == 'X':
                self._densitymatrix[:,1,:] *= err_param 
                self._densitymatrix[:,2,:] = 0
                self._densitymatrix[:,3,:] = 0
            elif basis[i] == 'Y':
                self._densitymatrix[:,1,:] = 0
                self._densitymatrix[:,2,:] *= err_param
                self._densitymatrix[:,3,:] = 0
            elif basis[i] == 'Z':
                self._densitymatrix[:,1,:] = 0
                self._densitymatrix[:,2,:] = 0
                self._densitymatrix[:,3,:] *= err_param
        
        self._densitymatrix = np.reshape(self._densitymatrix, self._number_of_qubits * [4])
        index = tuple([bas_ind[x] for x in basis])
        expectation = self._densitymatrix[index] * 2**self._number_of_qubits
        
        return expectation

    def _add_bell_basis_measure(self, qubit_1, qubit_2, err_param):
        """
        Apply a Bell basis measure instruction to two qubits.
        Post measurement density matrix is returned in the same array.

        Args:
            qubit_1 (int): first qubit of Bell pair.
            qubit_2 (int): second qubit of Bell pair.
            err_param (float): Reduction in polarization during measurement.
        
        Returns:
            Four probabilities in the (|00>+|11>,|00>-|11>,|01>+|10>,|01>-|10>) basis.
        """
        q_1 = min(qubit_1, qubit_2)
        q_2 = max(qubit_1, qubit_2)

        #update density matrix
        
        self._densitymatrix = np.reshape(self._densitymatrix,(4**(self._number_of_qubits-q_2-1), 4, 4**(q_2-q_1-1), 4, 4**q_1))
        
        for i in range(4):
            for j in range(4):
                if i != j:
                    self._densitymatrix[:,i,:,j,:] = 0

        self._densitymatrix[:,1,:,1,:] *= err_param
        self._densitymatrix[:,2,:,2,:] *= err_param
        self._densitymatrix[:,3,:,3,:] *= err_param

        k = [0.0,0.0,0.0,0.0]

        index = [0 for x in range(self._number_of_qubits)]
        for i in range(4):
            index[qubit_1] = i
            index[qubit_2] = i
            k[i] = self._densitymatrix[tuple(index)] * 2**self._number_of_qubits

        bell_probabilities = [0., 0., 0., 0.] 
        bell_probabilities[0] = 0.25*(k[0] + k[1] - k[2] + k[3])
        bell_probabilities[1] = 0.25*(k[0] - k[1] + k[2] + k[3])
        bell_probabilities[2] = 0.25*(k[0] + k[1] + k[2] - k[3])
        bell_probabilities[3] = 0.25*(k[0] - k[1] - k[2] - k[3])

        self._densitymatrix = np.reshape(self._densitymatrix,self._number_of_qubits*[4])

        return bell_probabilities
    
    def _add_qasm_measure_X(self, qubit, cmembit,cregbit=None, err_param=1.0):
        """Apply a X basis measure instruction to a qubit. 
        Post-measurement density matrix is returned in the same array.

        Args:
            qubit (int): qubit is the qubit measured.
            err_param   (float): Reduction in polarization during measurement
        Return
            probability_of_zero (float): is the probability of getting zero state as outcome.   
        """

        # update density matrix
        self._densitymatrix = np.reshape(self._densitymatrix,(4**(qubit),4,4**(self._number_of_qubits-qubit-1)))
   
<<<<<<< HEAD
        self._densitymatrix[:,1,:] *= err_param
        self._densitymatrix[:,2,:] = 0
        self._densitymatrix[:,3,:] = 0
=======
        self._densitymatrix[:,3,:] = 0
        self._densitymatrix[:,2,:] = 0
        self._densitymatrix[:,1,:] *= err_param
>>>>>>> d7c683f2
        
        self._densitymatrix = np.reshape(self._densitymatrix,
                                         self._number_of_qubits * [4])

        index = [0 for x in range(self._number_of_qubits)]
        index[qubit] = 1
        p_1 = self._densitymatrix[tuple(index)] * 2**self._number_of_qubits

        probability_of_zero = 0.5 * (1 + p_1)
        probability_of_one = 1 - probability_of_zero

        return probability_of_zero

    def _add_qasm_measure_Y(self, qubit, cmembit, cregbit=None, err_param=1.0):
        """Apply a Y basis measure instruction to a qubit. 
        Post-measurement density matrix is returned in the same array.

        Args:
            qubit (int): qubit is the qubit measured.
            err_param   (float): Reduction in polarization during measurement
        Return
            probability_of_zero (float): is the probability of getting zero state as outcome.   
        """

        # update density matrix
        self._densitymatrix = np.reshape(self._densitymatrix,(4**(qubit),4,4**(self._number_of_qubits-qubit-1)))

        self._densitymatrix[:,1,:] = 0
        self._densitymatrix[:,3,:] = 0
        self._densitymatrix[:,2,:] *= err_param

        self._densitymatrix = np.reshape(self._densitymatrix,
                                         self._number_of_qubits * [4])

        index = [0 for x in range(self._number_of_qubits)]
        index[qubit] = 2
        p_2 = self._densitymatrix[tuple(index)] * 2**self._number_of_qubits

        probability_of_zero = 0.5 * (1 + p_2)
        probability_of_one = 1 - probability_of_zero

        return probability_of_zero

    def _add_qasm_measure_Z(self, qubit, cmembit, cregbit=None, err_param=1.0):
        """Apply a Z basis measure instruction to a qubit. 
        Post-measurement density matrix is returned in the same array.

        Args:
            qubit (int): qubit is the qubit measured.
            err_param   (float): Reduction in polarization during measurement
        Return
            probability_of_zero (float): is the probability of getting zero state as outcome.   
        """

        # update density matrix
        #print(err_param)
        self._densitymatrix = np.reshape(
            self._densitymatrix, (4**(qubit), 4, 4**(self._number_of_qubits-qubit-1)))
        
        self._densitymatrix[:, 1, :] = 0
        self._densitymatrix[:, 2, :] = 0
        self._densitymatrix[:, 3, :] *= err_param

        self._densitymatrix = np.reshape(self._densitymatrix,
                                         self._number_of_qubits * [4])
        
        index = [0 for x in range(self._number_of_qubits)]
        index[qubit] = 3
        p_3 = self._densitymatrix[tuple(index)] * 2**self._number_of_qubits

        probability_of_zero = 0.5 * (1 + p_3)
        probability_of_one = 1 - probability_of_zero

        return probability_of_zero

    def _add_qasm_measure_N(self, qubit , cmembit , cregbit = None, n = np.array([0.0,0.0,1.0]), err_param = 1.0):
        """Apply a general n-axis measure instruction to a qubit. 
        Post-measurement density matrix is returned in the same array.

        Args:
            qubit       (int): Qubit is the qubit measured.
            n           (vec): Axis of measurement.
            err_param   (float): Reduction in polarization during measurement
        Return
            probability_of_zero (float): is the probability of getting zero state as outcome.   
        """
        # checks if the given n is an unit vector
        norm = np.linalg.norm(n)
        if norm == 1:
            pass
        else:
            n = n/norm
            print("Given direction for the measurement is normalised to be unit vector!!")
            
        # update density matrix
        self._densitymatrix = np.reshape(self._densitymatrix,(4**(qubit),4,4**(self._number_of_qubits-qubit-1)))

        temp = n[0]*self._densitymatrix[:,1,:] + n[1]*self._densitymatrix[:,2,:] + \
                       n[2]*self._densitymatrix[:,3,:]
        temp *= err_param
                
        self._densitymatrix[:,1,:] = temp*n[0] 
        self._densitymatrix[:,2,:] = temp*n[1]
        self._densitymatrix[:,3,:] = temp*n[2]

        self._densitymatrix = np.reshape(self._densitymatrix,
                                         self._number_of_qubits * [4])

        index = [0 for x in range(self._number_of_qubits)]
        
        p_n = 0.0
        for i in range(3):
            index[qubit] = i+1
            p_n += self._densitymatrix[tuple(index)]
        
        p_n *= 2**self._number_of_qubits
        
        probability_of_zero = 0.5 * (1 + p_n)
        probability_of_one = 1 - probability_of_zero

        return probability_of_zero
        
    def _add_qasm_reset(self, qubit):
        """Apply a reset instruction to a qubit.

        Args:
            qubit (int): the qubit being reset

        This is done by setting the measured qubit to the zero state.
        It is equivalent to performing P0*rho*P0+X*P1*rho*P1*X.
        """

        # update density matrix
        self._densitymatrix =  np.reshape(self._densitymatrix,(4**(qubit),4,4**(self._number_of_qubits-qubit-1)))

        self._densitymatrix[:,1,:] = 0
        self._densitymatrix[:,2,:] = 0
        self._densitymatrix[:,3,:] = self._densitymatrix[:,0,:].copy()


    def _validate_initial_densitymatrix(self):
        """Validate an initial densitymatrix"""
        # If initial densitymatrix isn't set we don't need to validate
        if self._initial_densitymatrix is None:
            return
        if self._custom_densitymatrix == 'binary_string':
            return 
        # Check densitymatrix is correct length for number of qubits
        length = np.size(self._initial_densitymatrix)
        ##print(length, self._number_of_qubits)
        required_dim = 4 ** self._number_of_qubits
        
        if length != required_dim:
            raise BasicAerError('initial densitymatrix is incorrect length: ' + '{} != {}'.format(length, required_dim))

        if self._densitymatrix[0] != 1:
            raise BasicAerError('Trace of initial densitymatrix is not one: ' + '{} != {}'.format(self._densitymatrix[0], 1))

    def _set_options(self, qobj_config=None, backend_options=None):
        """Set the backend options for all experiments in a qobj"""
        # Reset default options
        self._initial_densitymatrix = self.DEFAULT_OPTIONS["initial_densitymatrix"]
        self._chop_threshold = self.DEFAULT_OPTIONS["chop_threshold"]
        self._rotation_error = self.DEFAULT_OPTIONS["rotation_error"]
        self._tsp_model_error = self.DEFAULT_OPTIONS["tsp_model_error"]
        self._thermal_factor = self.DEFAULT_OPTIONS["thermal_factor"]
        self._decoherence_factor = self.DEFAULT_OPTIONS["decoherence_factor"]
        self._decay_factor = self.DEFAULT_OPTIONS["decay_factor"]
        self._depolarization_factor = self.DEFAULT_OPTIONS["depolarization_factor"]
        self._bell_depolarization_factor = self.DEFAULT_OPTIONS["bell_depolarization_factor"]

        if backend_options is None:
            backend_options = {}
        
        # Check for custom initial densitymatrix in backend_options first,
        # then config second
        if 'initial_densitymatrix' in backend_options:
            self._initial_densitymatrix = np.array(backend_options['initial_densitymatrix'], dtype=float)
        elif hasattr(qobj_config, 'initial_densitymatrix'):
            self._initial_densitymatrix = np.array(qobj_config.initial_densitymatrix,
                                                 dtype=float)

        if 'custom_densitymatrix' in backend_options:
            self._custom_densitymatrix = backend_options['custom_densitymatrix']
            if self._custom_densitymatrix == 'binary_string':
                self._initial_densitymatrix = backend_options['initial_densitymatrix']

        # Error for Rotation Gates
        if 'rotation_error' in backend_options:
            if type(backend_options['rotation_error']) != dict or not all(x in ['rx', 'ry', 'rz'] for x in backend_options['rotation_error']) :
                raise BasicAerError('Error! Incorrect Rotation Error parameters, Expected argument : A dict with rotation gate as key and a list of 2 reals ranging between 0 and 1 both inclusive as their values.')
            else:
                for gt, vl in backend_options['rotation_error'].items():
                    self._rotation_error.update({gt:vl})

        # Error in CX based on Transition Selective model
        if 'tsp_model_error' in backend_options:
            if type(backend_options['tsp_model_error']) != list or len(backend_options['tsp_model_error']) !=2 or backend_options['tsp_model_error'][0] > 1 or backend_options['tsp_model_error'][1] > 1:
                raise BasicAerError('Error! Incorrect transition model error parameter, Expected argument : A list of 2 reals ranging between 0 and 1 both inclusive.')
            else:
                self._ts_model_error = backend_options['tsp_model_error']

        # Error by Thermalization
        if 'thermal_factor' in backend_options:
            self._thermal_factor = backend_options['thermal_factor']

        # Error by Decoherence
        if 'decoherence_factor' in backend_options:
            del_T = backend_options['decoherence_factor'][0]
            T_2 = backend_options['decoherence_factor'][1]
            self._decoherence_factor = np.exp(-del_T/T_2)

        # Error by state decay
        if 'decay_factor' in backend_options:
            del_T = backend_options['decay_factor'][0]
            T_1 = backend_options['decay_factor'][1]
            self._decay_factor = np.exp(-del_T/T_1)

        if 'depolarization_factor' in backend_options:
            self._depolarization_factor = backend_options['depolarization_factor']
        
        if 'bell_depolarization_factor' in backend_options:
            self.bell_depolarization_factor = backend_options['bell_depolarization_factor']

        if 'chop_threshold' in backend_options:
            self._chop_threshold = backend_options['chop_threshold']
        elif hasattr(qobj_config, 'chop_threshold'):
            self._chop_threshold = qobj_config.chop_threshold

        if 'compute_densitymatrix' in backend_options:
            self._get_den_mat = backend_options['compute_densitymatrix']
        
        if 'debug' in backend_options:
            DEBUG = backend_options['debug']


    def _initialize_errors(self):

        self._error_params.update({'one_qubit_gates':self._rotation_error})
        self._error_params.update({'two_qubit_gates':self._tsp_model_error})
        self._error_params.update({'memory':{'thermalization':self._thermal_factor,
                                             'decoherence':self._decoherence_factor, 
                                             'amplitude_decay':self._decay_factor}
                                            })
        self._error_params.update({'measurement': self._depolarization_factor,
                                   'measurement_bell': self._bell_depolarization_factor})

    def _initialize_densitymatrix(self):
        """
            Set the initial densitymatrix for simulation
            Default: All Zero [((I+sigma(3))/2)**num_qubits]
            Custom: max_mixed - Maximally Mixed [(I/2)**num_qubits]
                    uniform_superpos - Uniform Superposition [((I+sigma(1))/2)**num_qubits]
                    thermal_state - Thermalized State 
                    [([[1-p, 0],[0, p]])**num_qubits]
            ** -> Tensor product.
       """


        if self._initial_densitymatrix is None and self._custom_densitymatrix is None:
            self._densitymatrix = np.array([1,0,0,1], dtype=float)
            for i in range(self._number_of_qubits-1):
                self._densitymatrix = np.kron([1,0,0,1],self._densitymatrix)
        elif self._initial_densitymatrix is None and self._custom_densitymatrix == 'max_mixed':
            self._densitymatrix = np.array([1,0,0,0], dtype=float)
            for i in range(self._number_of_qubits-1):
                self._densitymatrix = np.kron([1,0,0,0], self._densitymatrix)
        elif self._initial_densitymatrix is None and self._custom_densitymatrix == 'uniform_superpos':
            self._densitymatrix = np.array([1,1,0,0], dtype=float)
            for i in range(self._number_of_qubits-1):
                self._densitymatrix = np.kron([1,1,0,0], self._densitymatrix)
        elif self._initial_densitymatrix is None and self._custom_densitymatrix == 'thermal_state':
            tf = 1-2*self._thermal_factor
            self._densitymatrix = np.array([1,0,0,tf], 
                                                dtype=float)
            for i in range(self._number_of_qubits-1):
                self._densitymatrix = np.kron([1,0,0,tf],
                                                    self._densitymatrix)
        elif self._initial_densitymatrix is not None and self._custom_densitymatrix == 'binary_string':
            if len(self._initial_densitymatrix) != self._number_of_qubits:
                raise BasicAerError('Wrong input binary string length')
            if self._initial_densitymatrix[0] == '0':
                self._densitymatrix = np.array([1,0,0,1], dtype=float)
            else:
                self._densitymatrix = np.array([1,0,0,-1], dtype=float) 
            for idx in self._initial_densitymatrix[1:]:
                if idx == '0':
                    self._densitymatrix = np.kron([1,0,0,1],self._densitymatrix)
                else:
                    self._densitymatrix = np.kron([1,0,0,-1],self._densitymatrix)
            self._initialize_densitymatrix = None      #For Normalization        
                                                          
        else:
            self._densitymatrix = self._initial_densitymatrix.copy()
        
        # Normalize
        if self._initial_densitymatrix is None:
            self._densitymatrix *= 0.5**(self._number_of_qubits)
        
        # Reshape to rank-N tensor
        self._densitymatrix = np.reshape(self._densitymatrix,
                                       self._number_of_qubits * [4])

    def _compute_densitymatrix1(self, vec):
        '''
            Generates density matrix from a given coefficient matrix
        '''

        p_0 = np.array([[1, 0], [0, 1]], dtype=complex)
        p_1 = np.array([[0, 1], [1, 0]], dtype=complex)
        p_2 = np.array([[0, -1j], [1j, 0]], dtype=complex)
        p_3 = np.array([[1, 0], [0, -1]], dtype=complex)
        pauli_basis = [p_0, p_1, p_2, p_3]
        den_creat = [x for x in itertools.product(
            [0, 1, 2, 3], repeat=self._number_of_qubits)]
        densitymatrix = np.zeros((2**self._number_of_qubits, 2**self._number_of_qubits), dtype=complex)
     
        for i in range(len(den_creat)):
            creat = den_creat[i]
            op = pauli_basis[creat[0]]
            for idx in range(1, len(creat)):
                op = np.kron(op, pauli_basis[creat[idx]])
            densitymatrix += op*vec[i]
            op = None   
        
        if not self._error_included:
            np.savetxt("a.txt", np.asarray(
                np.round(densitymatrix, 4)), fmt='%1.3f', newline="\n")
        else:
            np.savetxt("a1.txt", np.asarray(
                np.round(densitymatrix, 4)), fmt='%1.3f', newline="\n")

        return densitymatrix

    def _compute_densitymatrix(self, dmpauli):
        '''
            Converts the density matrix from the Pauli basis to the standard matrix basis.
            rho = sum_{i,j,...=0,1,2,3} a_{i,j...} sigma_i x sigma_j x ...    [Pauli basis]
                = sum_{mu,nu,...=00,01,10,11} b_{mu,nu,...} e_mu x e_nu x ... [matrix basis]
            a_{i,j,...}   : 4**n real components
            b_{mu,nu,...} : 4**n complex components   
            Both the bases are orthogonal, and nonzero overlaps of the basis vectors are:
                i={0,3} <-> mu={00,11} and i={1,2} <-> mu={01,10}
            Matching components using orthogonal projections gives:
            b_{mu,nu,...} = sum_{i,j,...} a_{i,j,...} <e_mu,sigma_i> x <e_nu,sigma_j> x ...
            Only 2**n terms on the r.h.s. contribute with nonzero overlaps.

            Arg:
            dmpauli (float) : 4**n real components in the Pauli basis for n qubits

            Return:
            densitymatrix (complex) : 2**n x 2**n components in the matrix basis
        '''

        densitymatrix = np.zeros((2**self._number_of_qubits, 2**self._number_of_qubits), dtype=complex)

        dot_prod = np.array([[1, 0, 0, 1],
                            [0, 1, 1, 0],
                            [0, complex(0, -1), complex(0, 1), 0],
                            [1, 0, 0, -1]]
                           ).T

        nonzero_overlaps = [(0, 3), (1, 2), (1, 2), (0, 3)]
        binary_index_value = [2**(self._number_of_qubits-i-1) for i in range(self._number_of_qubits)]
        ind_mat = np.array([[0, 0], [0, 1], [1, 0], [1, 1]])

        ind_mu = [x for x in itertools.product([0, 1, 2, 3], repeat=self._number_of_qubits)]

        for idxb in ind_mu:

            b = 0
            arr = [nonzero_overlaps[i] for i in idxb]
            ind_i = itertools.product(*arr)

            for idxa in ind_i:
                total_overlap = 1
                for index in zip(idxb, idxa):
                    total_overlap *= dot_prod[index]

                b += total_overlap*dmpauli[idxa]

            index_list = [ind_mat[i] for i in idxb]
            final_index = tuple(sum([binary_index_value[i]*index_list[i] for i in range(self._number_of_qubits)]))
            densitymatrix[final_index] = b

        if not self._error_included:
            np.savetxt("a.txt", np.asarray(
                np.round(densitymatrix, 4)), fmt='%1.3f', newline="\n")
        else:
            np.savetxt("a1.txt", np.asarray(
                np.round(densitymatrix, 4)), fmt='%1.3f', newline="\n")

        return densitymatrix

    def _get_densitymatrix(self):
        """Return the current densitymatrix in JSON Result spec format"""

        if self._get_den_mat:
            densitymatrix = self._compute_densitymatrix(
                self._densitymatrix.real)
            vec = np.reshape(self._densitymatrix.real, 4 ** self._number_of_qubits)
            vec[abs(vec) < self._chop_threshold] = 0.0
            return vec, densitymatrix
        else:
            densitymatrix = None
            vec = np.reshape(self._densitymatrix.real, 4 ** self._number_of_qubits)
            vec[abs(vec) < self._chop_threshold] = 0.0
            return vec

    def _validate_measure(self, insts):
        """Determines whether ensemble measurement is needed to be done for the experiment and
            repartition the instruction sequence by checking for Bell basis measurement. 

        Args:
            experiment (QobjExperiment): a qobj experiment.
        """
        validated_inst = []
        measure_flag = False
        self._sample_measure = True
        set_flag = False

        for part in insts:
            if not part:
                continue
            if part[0].name != 'measure':
                if part[0].name != 'barrier':
                    self._sample_measure = False
                validated_inst.append(part)
                continue
            else:
                measure_flag = True
                bf_id = 0
               
                for idx in range(len(part)):
                        
                    para = getattr(part[idx], 'params', None)
    
                    if para is not None:
                        part[idx].params[0] = str(para[0])
                        if str(para[0]) == 'Bell':
                            part[idx].params[1] = str(para[1])
                            if part[bf_id:idx]:
                                validated_inst.append(part[bf_id:idx])
                            validated_inst.append([part[idx]])
                            bf_id = idx+1
                        else:
                            validated_inst.append([part[idx]])
                    else:
                        set_flag = True
                        setattr(part[idx], 'params', ['Z'])
                        validated_inst.append([part[idx]])
                
                if part[bf_id:idx]:
                    validated_inst.append(part[bf_id:idx+1])

        if set_flag:
            logger.warning('No basis choice provided for measurement. Default value set to Pauli Z [Computational Basis]')
        
        return validated_inst, len(validated_inst)

    def run(self, qobj, backend_options=None):
        """Run qobj asynchronously.

        Args:
            qobj (Qobj): payload of the experiment
            backend_options (dict): backend options

        Returns:
            BasicAerJob: derived from BaseJob

        Additional Information:
            backend_options: Is a dict of options for the backend. It may contain
                * "initial_densitymatrix": vector_like

            The "initial_densitymatrix" option specifies a custom initial
            initial densitymatrix for the simulator to be used instead of the all
            zero state. This size of this vector must be correct for the number
            of qubits in all experiments in the qobj.

            Example::

                backend_options = {
                    "initial_densitymatrix": np.array([1, 0, 0, 1j]) / np.sqrt(2),
                }
        """
        self._set_options(qobj_config=qobj.config,
                          backend_options=backend_options)
        job_id = str(uuid.uuid4())
        job = BasicAerJob(self, job_id, self._run_job, qobj)
        job.submit()
        return job

    def _run_job(self, job_id, qobj):
        """Run experiments in qobj

        Args:
            job_id (str): unique id for the job.
            qobj (Qobj): job description

        Returns:
            Result: Result object
        """
        self._validate(qobj)
        result_list = []
        self._shots = qobj.config.shots
        self._memory = getattr(qobj.config, 'memory', False)
        self._qobj_config = qobj.config
        start = time.time()
        for experiment in qobj.experiments:
            result_list.append(self.run_experiment(experiment))
        end = time.time()
        result = {'backend_name': self.name(),
                  'backend_version': self._configuration.backend_version,
                  'qobj_id': qobj.qobj_id,
                  'job_id': job_id,
                  'results': result_list,
                  'status': 'COMPLETED',
                  'success': True,
                  'time_taken': end-start,
                  'header': qobj.header.as_dict()}

        return result

    def run_experiment(self, experiment):
        """Run an experiment (circuit) and return a single experiment result.

        Args:
            experiment (QobjExperiment): experiment from qobj experiments list

        Returns:
             dict: A result dictionary which looks something like::

                {
                "name": name of this experiment (obtained from qobj.experiment header)
                "seed": random seed used for simulation
                "shots": number of shots used in the simulation
                "data":
                    {
                    "counts": {'0x9: 5, ...},
                    "memory": ['0x9', '0xF', '0x1D', ..., '0x9']
                    },
                "status": status string for the simulation
                "success": boolean
                "time_taken": simulation time of this single experiment
                }
        Raises:
            BasicAerError: if an error occurred.
        """
        start_processing = time.time()
        self._number_of_qubits = experiment.config.n_qubits
        self._number_of_cmembits = experiment.config.memory_slots
        self._densitymatrix = 0
        self._classical_memory = 0
        self._classical_register = 0
        #self._sample_measure = False
        # Validate the dimension of initial densitymatrix if set
        self._validate_initial_densitymatrix()
        # Get the seed looking in circuit, qobj, and then random.
        if hasattr(experiment.config, 'seed_simulator'):
            seed_simulator = experiment.config.seed_simulator
        elif hasattr(self._qobj_config, 'seed_simulator'):
            seed_simulator = self._qobj_config.seed_simulator
        else:
            # For compatibility on Windows force dyte to be int32
            # and set the maximum value to be (4 ** 31) - 1
            seed_simulator = np.random.randint(2147483647, dtype='int32')

        self._local_random.seed(seed=seed_simulator)
        # Check if measure sampling is supported for current circuit
        #self._validate_measure_sampling(experiment)

        # List of final counts for all shots
        memory = []
        # Check if we can sample measurements, if so we only perform 1 shot
        # and sample all outcomes from the final state vector
        if self._sample_measure:
            measure_sample_ops = []
            # Store (qubit, cmembit) pairs for all measure ops in circuit to
            # be sampled
        else:
            shots = self._shots

        self._initialize_densitymatrix()
        self._initialize_errors()
        # Initialize classical memory to all 0
        self._classical_memory = 0
        self._classical_register = 0

        experiment.instructions = single_gate_merge(experiment.instructions,
                                                    self._number_of_qubits)
        
        partitioned_instructions, levels = partition(experiment.instructions, 
                                                self._number_of_qubits)

        partitioned_instructions, levels =  self._validate_measure(partitioned_instructions)
        end_processing = time.time()
        start_runtime = time.time()

        for clock in range(levels):

            for operation in partitioned_instructions[clock]:
                conditional = getattr(operation, 'conditional', None)
                if isinstance(conditional, int):
                    conditional_bit_set = (self._classical_register >> conditional) & 1
                    if not conditional_bit_set:
                        continue
                elif conditional is not None:
                    mask = int(operation.conditional.mask, 16)
                    if mask > 0:
                        value = self._classical_memory & mask
                        while (mask & 0x1) == 0:
                            mask >>= 1
                            value >>= 1
                        if value != int(operation.conditional.val, 16):
                            continue

                if operation.name in ('U', 'u1', 'u2', 'u3'):
                    params = getattr(operation, 'params', None)
                    gate = single_gate_dm_matrix(operation.name, params)
                    qubit = operation.qubits[0]
                    self._add_unitary_single(gate, qubit)
                elif operation.name in ('id', 'u0'):
                    pass
                # Check if CX gate
                elif operation.name in ('CX', 'cx'):
                    #a, b = self._get_densitymatrix()
                    qubit0 = operation.qubits[0]
                    qubit1 = operation.qubits[1]
                    self._add_unitary_two(qubit0, qubit1)
                # Check if reset
                elif operation.name == 'reset':
                    qubit = operation.qubits[0]
                    self._add_qasm_reset(qubit)
                # Check if barrier
                elif operation.name == 'barrier':
                    pass
                # Check if measure
                elif operation.name == 'measure':
                    params = operation.params
                    qubit = operation.qubits[0]
                    cmembit = operation.memory[0]
                    cregbit = operation.register[0] if hasattr(
                        operation, 'register') else None

                    sngl_measure = False
                    part_measure = False
                    exp_measure = False
                    ensm_measure = False

                    len_pi = len(partitioned_instructions[clock])

                    if len_pi == 1:
                        sngl_measure = True
                    elif len_pi == self._number_of_qubits:
                        ensm_measure = True
                    else:
                        part_measure = True

                    if len(params[0]) == self._number_of_qubits and params[0] != 'Bell':
                        ensm_measure = False
                        exp_measure = True

                    for mt in partitioned_instructions[clock]:
                        if mt.params != params:
                            sngl_measure = True
                            ensm_measure = False
                            part_measure = False
                            break

                    if params[0] == 'Bell':
                        sngl_measure = True

                    if len(params) == 1:
                        params.append(None)

                    cregbit = operation.register[0] if hasattr(operation, 'register') else None 
                    
                    if sngl_measure:
                        if params[0] == 'X':
                            self._add_qasm_measure_X(
                                qubit, cmembit, cregbit, self._error_params['measurement'])
                        elif params[0] == 'Y':
                            self._add_qasm_measure_Y(
                                qubit, cmembit, cregbit, self._error_params['measurement'])
                        elif params[0] == 'N':
                            self._add_qasm_measure_N(
                                qubit, cmembit, cregbit, params[1], self._error_params['measurement'])
                        elif params[0] == 'Bell':
                            self._add_bell_basis_measure(int(params[1][0]), int(params[1][1]), err_param = self._error_params['measurement_bell'])
                        else:
                            self._add_qasm_measure_Z(
                                qubit,cmembit,cregbit,self._error_params['measurement'])       
                        partitioned_instructions[clock].remove(operation)

                    elif part_measure:
                        qu_mes_list = [x.qubits[0] for x in partitioned_instructions[clock]]
                        cmem_mes_list = [x.memory[0] for x in partitioned_instructions[clock]]
                        creg_mes_list = []

                        for x in partitioned_instructions[clock]:
                            cregbit = x.register[0] if hasattr(
                                x, 'register') else None
                            creg_mes_list.append(cregbit)

                        self._add_partial_measure(
                            qu_mes_list, cmem_mes_list, creg_mes_list,
                            self._error_params['measurement'], params[0], add_param=params[1])
                        
                        break
                    elif exp_measure:
                        #qu_mes_list = [x.qubits[0] for x in partitioned_instructions[clock]]
                        self._pauli_string_expectation(params[0], self._error_params['measurement'])
                        break
                    else:
                        self._add_ensemble_measure(params[0], params[1], 
                                            self._error_params['measurement'])
                        break

                elif operation.name == 'bfunc':
                    mask = int(operation.mask, 16)
                    relation = operation.relation
                    val = int(operation.val, 16)
                    cregbit = operation.register
                    cmembit = operation.memory if hasattr(operation, 'memory') else None
                    compared = (self._classical_register & mask) - val
                    if relation == '==':
                        outcome = (compared == 0)
                    elif relation == '!=':
                        outcome = (compared != 0)
                    elif relation == '<':
                        outcome = (compared < 0)
                    elif relation == '<=':
                        outcome = (compared <= 0)
                    elif relation == '>':
                        outcome = (compared > 0)
                    elif relation == '>=':
                        outcome = (compared >= 0)
                    else:
                        raise BasicAerError('Invalid boolean function relation.')
                    # Store outcome in register and optionally memory slot
                    regbit = 1 << cregbit
                    self._classical_register = \
                        (self._classical_register & (~regbit)) | (int(outcome) << cregbit)
                    if cmembit is not None:
                        membit = 1 << cmembit
                        self._classical_memory = \
                            (self._classical_memory & (~membit)) | (int(outcome) << cmembit)
                else:
                    backend = self.name()
                    err_msg = '{0} encountered unrecognized operation "{1}"'
                    raise BasicAerError(err_msg.format(backend, operation.name))

                # Add Memory errors at the end of each clock cycle
                for qb in range(self._number_of_qubits):
                    self._add_decoherence_and_amp_decay(clock, 
                                f = self._error_params['memory']['decoherence'], 
                                p = self._error_params['memory']['thermalization'], 
                                g = self._error_params['memory']['amplitude_decay']
                            )

        # Add final creg data to memory list
        if self._number_of_cmembits > 0:
            if self._sample_measure:
                pass
                # If sampling we generate all shot samples from the final densitymatrix
                #memory = self._add_sample_measure(measure_sample_ops, self._shots)
            else:
                # Turn classical_memory (int) into bit string and pad zero for unused cmembits
                outcome = bin(self._classical_memory)[2:]
                memory.append(hex(int(outcome, 2)))

        # Add data
        data = {'counts': dict(Counter(memory))}
        # Optionally add memory list
        if self._memory:
            data['memory'] = memory
        # Optionally add final densitymatrix
        if self.SHOW_FINAL_STATE:
            if self._get_den_mat:
                data['coeffmatrix'], data['densitymatrix'] = self._get_densitymatrix()
            else:
                data['coeffmatrix'] = self._get_densitymatrix()

            # Remove empty counts and memory for densitymatrix simulator
            if not data['counts']:
                data.pop('counts')
            if 'memory' in data and not data['memory']:
                data.pop('memory')
        end_runtime = time.time()
        return {'name': experiment.header.name,
                'seed_simulator': seed_simulator,
                'shots': self._shots,
                'data': data,
                'status': 'DONE',
                'success': True,
                'processing_time_taken': -start_processing+end_processing,
                'running_time_taken': -start_runtime+end_runtime,
                'header': experiment.header.as_dict()}

    def _validate(self, qobj):
        """Semantic validations of the qobj which cannot be done via schemas."""
        n_qubits = qobj.config.n_qubits
        max_qubits = self.configuration().n_qubits
        if n_qubits > max_qubits:
            raise BasicAerError('Number of qubits {} '.format(n_qubits) +
                                'is greater than maximum ({}) '.format(max_qubits) +
                                'for "{}".'.format(self.name()))
        for experiment in qobj.experiments:
            name = experiment.header.name
            if experiment.config.memory_slots == 0:
                logger.warning('No classical registers in circuit "%s", '
                               'counts will be empty.', name)
            elif 'measure' not in [op.name for op in experiment.instructions]:
                logger.warning('No measurements in circuit "%s", '
                               'classical register will remain all zeros.', name)<|MERGE_RESOLUTION|>--- conflicted
+++ resolved
@@ -370,10 +370,10 @@
 
         k = [0.0,0.0,0.0,0.0]
 
-        index = [0 for x in range(self._number_of_qubits)]
+        index = [0 for x in range(5)]
         for i in range(4):
-            index[qubit_1] = i
-            index[qubit_2] = i
+            index[1] = i
+            index[3] = i
             k[i] = self._densitymatrix[tuple(index)] * 2**self._number_of_qubits
 
         bell_probabilities = [0., 0., 0., 0.] 
@@ -400,15 +400,9 @@
         # update density matrix
         self._densitymatrix = np.reshape(self._densitymatrix,(4**(qubit),4,4**(self._number_of_qubits-qubit-1)))
    
-<<<<<<< HEAD
         self._densitymatrix[:,1,:] *= err_param
         self._densitymatrix[:,2,:] = 0
         self._densitymatrix[:,3,:] = 0
-=======
-        self._densitymatrix[:,3,:] = 0
-        self._densitymatrix[:,2,:] = 0
-        self._densitymatrix[:,1,:] *= err_param
->>>>>>> d7c683f2
         
         self._densitymatrix = np.reshape(self._densitymatrix,
                                          self._number_of_qubits * [4])

# -*- coding: utf-8 -*-

# This code is part of Qiskit.
#
# (C) Copyright IBM 2017.
#
# This code is licensed under the Apache License, Version 2.0. You may
# obtain a copy of this license in the LICENSE.txt file in the root directory
# of this source tree or at http://www.apache.org/licenses/LICENSE-2.0.
#
# Any modifications or derivative works of this code must retain this
# copyright notice, and modified files need to carry a notice indicating
# that they have been altered from the originals.

# pylint: disable=arguments-differ

"""Contains a (slow) python simulator.

It simulates a qasm quantum circuit (an experiment) that has been compiled
to run on the simulator. It is exponential in the number of qubits.

The simulator is run using

.. code-block:: python

    DmSimulatorPy().run(qobj)

Where the input is a Qobj object and the output is a BasicAerJob object, which can
later be queried for the Result object. The result will contain a 'memory' data
field, which is a result of measurements for each shot.
"""

import uuid
import time
import logging

from math import log2
from collections import Counter
import numpy as np
import itertools

from qiskit.util import local_hardware_info
from qiskit.providers.models import QasmBackendConfiguration
from qiskit.result import Result
from qiskit.providers import BaseBackend
from qiskit.providers.basicaer.basicaerjob import BasicAerJob
from .exceptions import BasicAerError
from .basicaertools import *

logger = logging.getLogger(__name__)


class DmSimulatorPy(BaseBackend):
    """Python implementation of a Density Matrix simulator."""

    MAX_QUBITS_MEMORY = int(log2(local_hardware_info()['memory'] * (1024 ** 3) / 16))

    DEFAULT_CONFIGURATION = {
        'backend_name': 'dm_simulator',
        'backend_version': '2.0.0',
        'n_qubits': MAX_QUBITS_MEMORY,
        'url': 'https://github.com/Qiskit/qiskit-terra',
        'simulator': True,
        'local': True,
        'conditional': True,
        'open_pulse': False,
        'memory': True,
        'max_shots': 1,
        'coupling_map': None,
        'description': 'A python simulator for qasm experiments',
        'basis_gates': ['u1', 'u2', 'u3', 'cx', 'id', 'unitary'],
        'gates': [
            {
                'name': 'u1',
                'parameters': ['lambda'],
                'qasm_def': 'gate u1(lambda) q { U(0,0,lambda) q; }'
            },
            {
                'name': 'u2',
                'parameters': ['phi', 'lambda'],
                'qasm_def': 'gate u2(phi,lambda) q { U(pi/2,phi,lambda) q; }'
            },
            {
                'name': 'u3',
                'parameters': ['theta', 'phi', 'lambda'],
                'qasm_def': 'gate u3(theta,phi,lambda) q { U(theta,phi,lambda) q; }'
            },
            {
                'name': 'cx',
                'parameters': ['c', 't'],
                'qasm_def': 'gate cx c,t { CX c,t; }'
            },
            {
                'name': 'id',
                'parameters': ['a'],
                'qasm_def': 'gate id a { U(0,0,0) a; }'
            },
            {
                'name': 'unitary',
                'parameters': ['matrix'],
                'qasm_def': 'unitary(matrix) q1, q2,...'
            }
        ]
    }

    DEFAULT_OPTIONS = {
        "initial_densitymatrix": None,
        "chop_threshold": 1e-15,
        "thermal_factor": 0,
        "decoherence_factor": 1,
        "decay_factor": 1,
        "rotation_error": {'rx':[1, 0], 'ry':[1, 0], 'rz': [1, 0]},
        "tsp_model_error": [1, 0]
    }

    # Class level variable to return the final state at the end of simulation
    # This should be set to True for the densitymatrix simulator
    SHOW_FINAL_STATE = True
    DEBUG = True

    def __init__(self, configuration=None, provider=None):

        super().__init__(configuration=(
            configuration or QasmBackendConfiguration.from_dict(self.DEFAULT_CONFIGURATION)),
                         provider=provider)

        # Define attributes in __init__.
        self._local_random = np.random.RandomState()
        self._classical_memory = 0
        self._classical_register = 0
        self._densitymatrix = 0
        self._probability_of_zero = 0.0
        self._number_of_cmembits = 0
        self._number_of_qubits = 0
        self._shots = 0
        # self._error_params = None
        self._memory = False
        self._error_params = {}
        self._rotation_error = [1, 0]   # [<cos(fluctuation)>, mean] , Single Rotation gates errors
        self._tsp_model_error = [1, 0]   # [<cos(fluctuation)>, mean]  , Transition selective pulse error 
        self._thermal_factor = 0        # p
        self._decoherence_factor = 1    # f
        self._decay_factor = 1          # g
        # (Bit flip and Depolarization have the same effect)
        self._depolarization_factor = 1 # During Measurement 
        self._custom_densitymatrix = None
        self._initial_densitymatrix = self.DEFAULT_OPTIONS["initial_densitymatrix"]
        self._chop_threshold = self.DEFAULT_OPTIONS["chop_threshold"]
        self._qobj_config = None
        # TEMP
        self._sample_measure = False
        self._get_den_mat = False
        self._error_included = False


    def _add_unitary_single(self, gate, qubit):
        """Apply an arbitrary 1-qubit unitary matrix.

        Args:
            params (list): list of parameters for U1,U2 and U3 gate.
            qubit (int): the qubit to apply gate to
        """
        
        # changing density matrix
        lt, mt, rt = 4 ** qubit, 4, 4 ** (self._number_of_qubits-qubit-1)
        self._densitymatrix = np.reshape(self._densitymatrix, (lt, mt, rt))

        for idx in gate: # For Rotations in the Decomposed Gate list
            self._densitymatrix = rt_gate_dm_matrix(
                idx[0], idx[1], self._error_params['one_qubit_gates'][idx[0]], self._densitymatrix, qubit, self._number_of_qubits)

        self._densitymatrix = np.reshape(self._densitymatrix,
                                    self._number_of_qubits * [4])

    def _add_unitary_two(self, qubit0, qubit1):
        """Apply a two-qubit unitary matrix.

        Args:
            gate (matrix_like): a the two-qubit gate matrix
            qubit0 (int): gate qubit-0
            qubit1 (int): gate qubit-1
        """ 
        
        self._densitymatrix = cx_gate_dm_matrix(self._densitymatrix,
                                                qubit0, qubit1, self._error_params['two_qubit_gates'],self._number_of_qubits)
        
        self._densitymatrix = np.reshape(self._densitymatrix,
                                        self._number_of_qubits * [4])

    def _add_decoherence_and_amp_decay(self, level, f, p, g):
        """ Apply decoherence transofrmation and amplitude decay transformation independently 
            to all the qubits. Off-diagonal elements of the density get contracted by a factor
            'f' due to decoherence and 'sqrt(g)' due to amplitude decay. Diagonal elements decay
            towards the thermal state.
        Args:
            level (int):    Clock cycle number
            f     (float):  Contraction of diagonal elements due to T_2 (coherence time) 
            p     (float):  Thermal factor corresponding to the asymptotic state
            g     (float):  Decay rate for the excited state component
        """ 
        sg = np.sqrt(g)
        off_diag_contract = np.sqrt(g) * f
        diag_decay = (1-g)*(1-2*p)

        for qb in range(self._number_of_qubits):

            lt, mt, rt = 4 ** qb, 4, 4 ** (self._number_of_qubits - qb - 1)
            self._densitymatrix = np.reshape(self._densitymatrix, (lt, mt, rt))
            temp = self._densitymatrix.copy()  # qc.measure(q[0], c[0])
       
            self._densitymatrix[:, 1, :] = off_diag_contract * \
                                            temp[:, 1, :]
            self._densitymatrix[:, 2, :] = off_diag_contract * \
                                            temp[:, 2, :]
            self._densitymatrix[:, 3, :] =  g * temp[:, 3, :] + \
                                                    diag_decay * temp[:, 0, :]
        
        self._densitymatrix = np.reshape(self._densitymatrix,
                                         self._number_of_qubits * [4])

    def _add_ensemble_measure(self, err_param):
        """Perform complete computational basis measurement for current densitymatrix.

        Args:
            err_param   (float): Reduction in polarization during measurement
        Returns:
            list: Complete list of probabilities. 
        """
        # We get indices used for Probability Measurement via this.
        measure_ind = [x for x in itertools.product([0,3], repeat=self._number_of_qubits)]
        # We get coefficient values stored at those indices via this. 
        operator_ind = [self._densitymatrix[x] for x in measure_ind]
        # We get permutations of signs for summing those coefficient values.
        operator_mes = np.array([[1, err_param], [1, -err_param]], dtype=float)
        for i in range(self._number_of_qubits-1):
            operator_mes = np.kron(np.array([[1, err_param], [1, -err_param]]), operator_mes)

        # We get 2**n probabilities via this.
        probabilities = np.reshape(np.array([np.sum(np.multiply(operator_ind, x)) for x in operator_mes]), 2**self._number_of_qubits)
        
        key = [x for x in itertools.product([0,1],repeat = self._number_of_qubits)]
        prob_key = [''.join(str(y) for y in x) for x in key]
        prob = {}
        
        for i in range(2**self._number_of_qubits):
            prob.update({prob_key[i]: probabilities[i]})

        return probabilities

    def _add_partial_measure(self, qubits, cmembits , cregbits , err_param, basis, add_param = None):
        """Perform complete computational basis measurement for current densitymatrix.

        Args:
            err_param   (float): Reduction in polarization during measurement
        Returns:
            list: Complete list of probabilities. 
        """

        measured_qubits = qubits #list({qubit for qubit, cmembit in measure_params})
        num_measured = len(measured_qubits)
        
        axis = list(range(self._number_of_qubits))
        for qubit in reversed(measured_qubits):
            axis.remove(qubit)

        # We get indices used for Probability Measurement via this.
        measure_ind = [x for x in itertools.product(
            [0, 3], repeat=self._number_of_qubits)]
        # We get coefficient values stored at those indices via this.
        ##print(self._densitymatrix.shape)
        operator_ind = [self._densitymatrix[x] for x in measure_ind]
        # We get permutations of signs for summing those coefficient values.
        operator_mes = np.array([[1, err_param], [1, -err_param]], dtype=float)
        for i in range(self._number_of_qubits-1):
            operator_mes = np.kron(
                np.array([[1, err_param], [1, -err_param]]), operator_mes)

        probabilities = np.reshape(np.sum(np.reshape(np.array([np.sum(np.multiply(
            operator_ind, x)) for x in operator_mes]), self._number_of_qubits * [2]), axis=tuple(axis)), 2**num_measured)
        
        for mqb,mcb,mcregb in list(zip(measured_qubits,cmembits,cregbits)):
            if basis == 'X':
                self._add_qasm_measure_X(
                    mqb, mcb, mcregb, self._error_params['measurement'])
            elif basis == 'Y':
                self._add_qasm_measure_Y(
                    mqb, mcb, mcregb, self._error_params['measurement'])
            elif basis == 'N' and add_param is not None:
                self._add_qasm_measure_N(
                    mqb, mcb, mcregb, add_param, self._error_params['measurement'])

            # TODO add more checks on the passed parameter in add_param, right now
            # if nothing is passed then _add_qasm_measure_N defaults to _add_qasm_measure_N maybe make that explicit to the user.

            else:
                self._add_qasm_measure_Z(
                    mqb, mcb, mcregb, self._error_params['measurement'])

        key = [x for x in itertools.product(
            [0, 1], repeat=num_measured)]
        prob_key = [''.join(str(y) for y in x) for x in key]
        prob = {}

        for i in range(2**num_measured):
            prob.update({prob_key[i]: probabilities[i]})
        return probabilities

        # TODO Do we need to return outcomes as well?

    def _add_bell_basis_measure(self, qubit_1, qubit_2):
        """
        Apply a Bell basisi measure instruction to two qubits.
        Post measurement density matrix is returned in the same array.

        Args:
            qubit_1 (int): first qubit of Bell pair.
            qubit_2 (int): second qubit of Bell pair.
        
        Returns:
            Four probabilities in the (|00>+|11>,|00>-|11>,|01>+|10>,|01>-|10>) basis.
        """
        q_1 = min(qubit_1, qubit_2)
        q_2 = max(qubit_1, qubit_2)

        #update density matrix
        self._densitymatrix = np.reshape(self._densitymatrix,(4**(self._number_of_qubits-q_2-1), 4, 4**(q_2-q_1-1), 4, 4**q_1))
        bell_probabilities = [0,0,0,0]
        for i in range(4**(self._number_of_qubits-q_2-1)):
            for j in range(4**(q_2-q_1-1)):
                for k in range(4**q_1):
                    for l in range(4):
                        for m in range(4):
                            if l != m:
                                self._densitymatrix[i,l,j,m,k] = 0
                    bell_probabilities[0] += 0.25*(self._densitymatrix[i,0,j,0,k] + self._densitymatrix[i,1,j,1,k] - self._densitymatrix[i,2,j,2,k] + self._densitymatrix[i,3,j,3,k])
                    bell_probabilities[1] += 0.25*(self._densitymatrix[i,0,j,0,k] - self._densitymatrix[i,1,j,1,k] + self._densitymatrix[i,2,j,2,k] + self._densitymatrix[i,3,j,3,k])
                    bell_probabilities[2] += 0.25*(self._densitymatrix[i,0,j,0,k] + self._densitymatrix[i,1,j,1,k] + self._densitymatrix[i,2,j,2,k] - self._densitymatrix[i,3,j,3,k])
                    bell_probabilities[3] += 0.25*(self._densitymatrix[i,0,j,0,k] - self._densitymatrix[i,1,j,1,k] - self._densitymatrix[i,2,j,2,k] - self._densitymatrix[i,3,j,3,k])
        return bell_probabilities

    def _add_qasm_measure_Z(self, qubit,cmembit, cregbit=None, err_param = 1.0):
        """Apply a Z basis measure instruction to a qubit. 
        Post-measurement density matrix is returned in the same array.

        Args:
            qubit (int): qubit is the qubit measured.
            err_param   (float): Reduction in polarization during measurement
        Return
            probability_of_zero (float): is the probability of getting zero state as outcome.   
        """

        # update density matrix
        self._densitymatrix = np.reshape(self._densitymatrix,(4**(qubit),4,4**(self._number_of_qubits-qubit-1)))
        p_3 = 0.0
   
        self._densitymatrix[:,1,:] = 0
        self._densitymatrix[:,2,:] = 0
        self._densitymatrix[:,3,:] *= err_param
        p_3 = self._densitymatrix[:,3,:].sum()
        

        self._densitymatrix = np.reshape(self._densitymatrix,
                                         self._number_of_qubits * [4])


        probability_of_zero = 0.5 * (1 + p_3)
        probability_of_one = 1 - probability_of_zero

        if probability_of_zero > probability_of_one:
            outcome, probability = 0,probability_of_zero
        else:
            outcome, probability = 1, probability_of_one

        membit = 1 << cmembit
        self._classical_memory = (self._classical_memory & (
            ~membit)) | (int(outcome) << cmembit)

        if cregbit is not None:
            regbit = 1 << cregbit
            self._classical_register = \
                (self._classical_register & (~regbit)) | (
                    int(outcome) << cregbit)

        return outcome,probability
    
    def _add_qasm_measure_X(self, qubit, cmembit,cregbit=None, err_param=1.0):
        """Apply a X basis measure instruction to a qubit. 
        Post-measurement density matrix is returned in the same array.

        Args:
            qubit (int): qubit is the qubit measured.
            err_param   (float): Reduction in polarization during measurement
        Return
            probability_of_zero (float): is the probability of getting zero state as outcome.   
        """

        # update density matrix
        self._densitymatrix = np.reshape(self._densitymatrix,(4**(qubit),4,4**(self._number_of_qubits-qubit-1)))
        p_1 = 0.0

        self._densitymatrix[:,2,:] = 0
        self._densitymatrix[:,3,:] = 0
        self._densitymatrix[:,1,:] *= err_param
        p_1 = self._densitymatrix[:, 1, :].sum()
               
        self._densitymatrix = np.reshape(self._densitymatrix,
                                         self._number_of_qubits * [4])

        probability_of_zero = 0.5 * (1 + p_1)
        probability_of_one = 1 - probability_of_zero


        if probability_of_zero > probability_of_one:
            outcome, probability = 0,probability_of_zero
        else:
            outcome, probability = 1, probability_of_one

        membit = 1 << cmembit
        self._classical_memory = (self._classical_memory & (
            ~membit)) | (int(outcome) << cmembit)

        if cregbit is not None:
            regbit = 1 << cregbit
            self._classical_register = \
                (self._classical_register & (~regbit)) | (
                    int(outcome) << cregbit)

        return outcome,probability

    def _add_qasm_measure_Y(self, qubit, cmembit, cregbit=None, err_param=1.0):
        """Apply a Y basis measure instruction to a qubit. 
        Post-measurement density matrix is returned in the same array.

        Args:
            qubit (int): qubit is the qubit measured.
            err_param   (float): Reduction in polarization during measurement
        Return
            probability_of_zero (float): is the probability of getting zero state as outcome.   
        """

        # update density matrix
        self._densitymatrix = np.reshape(self._densitymatrix,(4**(qubit),4,4**(self._number_of_qubits-qubit-1)))
        p_2 = 0.0

        self._densitymatrix[:,1,:] = 0
        self._densitymatrix[:,3,:] = 0
        self._densitymatrix[:,2,:] *= err_param
        p_2 = self._densitymatrix[:,2,:].sum()

        self._densitymatrix = np.reshape(self._densitymatrix,
                                         self._number_of_qubits * [4])

        probability_of_zero = 0.5 * (1 + p_2)
        probability_of_one = 1 - probability_of_zero


        if probability_of_zero > probability_of_one:
            outcome, probability = 0, probability_of_zero
        else:
            outcome, probability = 1, probability_of_one

        membit = 1 << cmembit
        self._classical_memory = (self._classical_memory & (
            ~membit)) | (int(outcome) << cmembit)

        if cregbit is not None:
            regbit = 1 << cregbit
            self._classical_register = \
                (self._classical_register & (~regbit)) | (
                    int(outcome) << cregbit)

        return outcome, probability

    def _add_qasm_measure_N(self, qubit , cmembit , cregbit = None, n = (0.0,0.0,1.0), err_param = 1.0):
        """Apply a general n-axis measure instruction to a qubit. 
        Post-measurement density matrix is returned in the same array.

        Args:
            qubit       (int): Qubit is the qubit measured.
            n           (vec): Axis of measurement.
            err_param   (float): Reduction in polarization during measurement
        Return
            probability_of_zero (float): is the probability of getting zero state as outcome.   
        """

        # update density matrix
        self._densitymatrix = np.reshape(self._densitymatrix,(4**(qubit),4,4**(self._number_of_qubits-qubit-1)))

        p_n = 0.0


        temp = n[0]*self._densitymatrix[:,1,:] + n[1]*self._densitymatrix[:,2,:] + \
                       n[2]*self._densitymatrix[:,3,:]
        temp *= err_param
                
                
        self._densitymatrix[:,1,:] = temp*n[0] 
        self._densitymatrix[:,2,:] = temp*n[1]
        self._densitymatrix[:,3,:] = temp*n[2]

        p_n =  temp.sum()

        self._densitymatrix = np.reshape(self._densitymatrix,
                                         self._number_of_qubits * [4])

        probability_of_zero = 0.5 * (1 + p_n)
        probability_of_one = 1 - probability_of_zero


        if probability_of_zero > probability_of_one:
            outcome, probability = 0, probability_of_zero
        else:
            outcome, probability = 1, probability_of_one

        membit = 1 << cmembit
        self._classical_memory = (self._classical_memory & (
            ~membit)) | (int(outcome) << cmembit)

        if cregbit is not None:
            regbit = 1 << cregbit
            self._classical_register = \
                (self._classical_register & (~regbit)) | (
                    int(outcome) << cregbit)

        return outcome, probability

    def _add_qasm_reset(self, qubit):
        """Apply a reset instruction to a qubit.

        Args:
            qubit (int): the qubit being rest

        This is done by doing a simulating a measurement
        outcome and projecting onto the outcome state while
        renormalizing.
        """

        # update density matrix
        self._densitymatrix =  np.reshape(self._densitymatrix,(4**(qubit),4,4**(self._number_of_qubits-qubit-1)))

        self._densitymatrix[:,0,:] += self._densitymatrix[:,3,:]
        self._densitymatrix[:,1,:] = 0
        self._densitymatrix[:,2,:] = 0
        self._densitymatrix[:,3,:] = self._densitymatrix[:,0,:]

        membit = 1 << cmembit
        self._classical_memory = (self._classical_memory & (
            ~membit)) | (int(outcome) << cmembit)

        if cregbit is not None:
            regbit = 1 << cregbit
            self._classical_register = \
                (self._classical_register & (~regbit)) | (
                    int(outcome) << cregbit)

    def _validate_initial_densitymatrix(self):
        """Validate an initial densitymatrix"""
        # If initial densitymatrix isn't set we don't need to validate
        if self._initial_densitymatrix is None:
            return
        if self._custom_densitymatrix == 'binary_string':
            return 
        # Check densitymatrix is correct length for number of qubits
        length = np.size(self._initial_densitymatrix)
        ##print(length, self._number_of_qubits)
        required_dim = 4 ** self._number_of_qubits
        
        if length != required_dim:
            raise BasicAerError('initial densitymatrix is incorrect length: ' + '{} != {}'.format(length, required_dim))

        if self._densitymatrix[0] != 1:
            raise BasicAerError('Trace of initial densitymatrix is not one: ' + '{} != {}'.format(self._densitymatrix[0], 1))

    def _set_options(self, qobj_config=None, backend_options=None):
        """Set the backend options for all experiments in a qobj"""
        # Reset default options
        self._initial_densitymatrix = self.DEFAULT_OPTIONS["initial_densitymatrix"]
        self._chop_threshold = self.DEFAULT_OPTIONS["chop_threshold"]

        if backend_options is None:
            backend_options = {}
        # Check for custom initial densitymatrix in backend_options first,
        # then config second
        if 'initial_densitymatrix' in backend_options:
            self._initial_densitymatrix = np.array(backend_options['initial_densitymatrix'], dtype=float)
        elif hasattr(qobj_config, 'initial_densitymatrix'):
            self._initial_densitymatrix = np.array(qobj_config.initial_densitymatrix,
                                                 dtype=float)

        if 'custom_densitymatrix' in backend_options:
            self._custom_densitymatrix = backend_options['custom_densitymatrix']
            if self._custom_densitymatrix == 'binary_string':
                self._initial_densitymatrix = backend_options['initial_densitymatrix']

        # Error for Rotation Gates
        if 'rotation_error' in backend_options:
<<<<<<< HEAD
            if type(backend_options['rotation_error']) != list
                raise 
            else:
                self._rotation_error = backend_options['rotation_error']
                self._error_included = True
=======
            if type(backend_options['rotation_error']) != list or len(backend_options['rotation_error']) !=2 or backend_options['rotation_error'][0] > 1 or backend_options['rotation_error'][1] > 1 :
                raise BasicAerError('Error! Incorrect Rotation Error parameter, Expected argument : A list of 2 reals ranging between 0 and 1 both inclusive.')
            else:
                self._rotation_error = backend_options['rotation_error']
>>>>>>> 2c24e7b8

        # Error in CX based on Transition Selective model
        if 'ts_model_error' in backend_options:
            if type(backend_options['ts_model_error']) != list or len(backend_options['ts_model_error']) !=2 or backend_options['ts_model_error'][0] > 1 or backend_options['ts_model_error'][1] > 1:
                raise BasicAerError('Error! Incorrect transition model error parameter, Expected argument : A list of 2 reals ranging between 0 and 1 both inclusive.')
            else:
                self._ts_model_error = backend_options['ts_model_error']

        # Error by Thermalization 
        if 'thermal_factor' in backend_options:
<<<<<<< HEAD
            self._thermal_factor = backend_options['thermal_factor']
            self._error_included = True

        # Error by Decoherence
        if 'decoherence_factor' in backend_options:
            del_T = backend_options['decoherence_factor'][0]
            T_2 = backend_options['decoherence_factor'][1]
            self._decoherence_factor = np.exp(-del_T/T_2)
            self._error_included = True

        # Error by state decay
        if 'decay_factor' in backend_options:
            del_T = backend_options['decay_factor'][0]
            T_1 = backend_options['decay_factor'][1]
            self._decay_factor = np.exp(-del_T/T_1)
            self._error_included = True

        if 'depolarization_factor' in backend_options:
            self._depolarization_factor = backend_options['depolarization_factor']
            self._error_included = True
=======
            if backend_options['thermal_factor'] >= 0 and backend_options['thermal_factor'] <= 1:
                self._thermal_factor = backend_options['thermal_factor']
            else:
                raise BasicAerError('Error! Incorrect Thermal Factor parameter, Expected argument : A real number between 0 and 1 both inclusive.')    

        # Error by Decoherence
        if 'decoherence_factor' in backend_options:
            if type(backend_options['decoherence_factor']) != list or len(backend_options['decoherence_factor']) != 2: 
                raise BasicAerError('Error! Incorrect decoherence factor parameter, Expected argument : A list of 2 reals.')
            else:    
                del_T = backend_options['decoherence_factor'][0]
                T_2 = backend_options['decoherence_factor'][1]
                self._decoherence_factor = np.exp(-del_T/T_2)

        # Error by state decay
        if 'decay_factor' in backend_options:
            if type(backend_options['decay_factor']) != list or len(backend_options['decay_factor']) != 2: 
                raise BasicAerError('Error! Incorrect decay factor parameter, Expected argument : A list of 2 reals.')
            else:
                del_T = backend_options['decay_factor'][0]
                T_1 = backend_options['decay_factor'][1]
                self._decay_factor = np.exp(-del_T/T_1)

        if 'depolarization_factor' in backend_options:
            if backend_options['depolarization_factor'] >= 0 and backend_options['depolarization_factor'] <= 1: 
                self._depolarization_factor = backend_options['depolarization_factor']
            else:
                raise BasicAerError('Error! Incorrect depolarization factor parameter, Expected argument : a real number between 0 and 1 both inclusive.')    
>>>>>>> 2c24e7b8

        if 'compute_densitymatrix' in backend_options:
            self._get_den_mat = backend_options['compute_densitymatrix']

        if 'chop_threshold' in backend_options:
            self._chop_threshold = backend_options['chop_threshold']
        elif hasattr(qobj_config, 'chop_threshold'):
            self._chop_threshold = qobj_config.chop_threshold

    def _initialize_errors(self):

        self._error_params.update({'one_qubit_gates':self._rotation_error})
        self._error_params.update({'two_qubit_gates':self._tsp_model_error})
        self._error_params.update({'memory':{'thermalization':self._thermal_factor,
                                             'decoherence':self._decoherence_factor, 
                                             'amplitude_decay':self._decay_factor}
                                            })
        self._error_params.update({'measurement':self._depolarization_factor})

    def _initialize_densitymatrix(self):
        """
            Set the initial densitymatrix for simulation
            Default: All Zero [((I+sigma(3))/2)**num_qubits]
            Custom: max_mixed - Maximally Mixed [(I/2)**num_qubits]
                    uniform_superpos - Uniform Superposition [((I+sigma(1))/2)**num_qubits]
                    thermal_state - Thermalized State 
                    [([[1-p, 0],[0, p]])**num_qubits]
            ** -> Tensor product.
       """


        if self._initial_densitymatrix is None and self._custom_densitymatrix is None:
            self._densitymatrix = np.array([1,0,0,1], dtype=float)
            for i in range(self._number_of_qubits-1):
                self._densitymatrix = np.kron([1,0,0,1],self._densitymatrix)
        elif self._initial_densitymatrix is None and self._custom_densitymatrix == 'max_mixed':
            self._densitymatrix = np.array([1,0,0,0], dtype=float)
            for i in range(self._number_of_qubits-1):
                self._densitymatrix = np.kron([1,0,0,0], self._densitymatrix)
        elif self._initial_densitymatrix is None and self._custom_densitymatrix == 'uniform_superpos':
            self._densitymatrix = np.array([1,1,0,0], dtype=float)
            for i in range(self._number_of_qubits-1):
                self._densitymatrix = np.kron([1,1,0,0], self._densitymatrix)
        elif self._initial_densitymatrix is None and self._custom_densitymatrix == 'thermal_state':
            tf = 1-2*self._thermal_factor
            self._densitymatrix = np.array([1,0,0,tf], 
                                                dtype=float)
            for i in range(self._number_of_qubits-1):
                self._densitymatrix = np.kron([1,0,0,tf],
                                                    self._densitymatrix)
        elif self._initial_densitymatrix is not None and self._custom_densitymatrix == 'binary_string':
            if len(self._initial_densitymatrix) != self._number_of_qubits:
                raise BasicAerError('Wrong input binary string length')
            if self._initial_densitymatrix[-1] == '0':
                self._densitymatrix = np.array([1,0,0,1], dtype=float)
            else:
                self._densitymatrix = np.array([1,0,0,-1], dtype=float) 
            for idx in reversed(self._initial_densitymatrix[:-1]):
                if idx == '0':
                    self._densitymatrix = np.kron([1,0,0,1],self._densitymatrix)
                else:
                    self._densitymatrix = np.kron([1,0,0,-1],self._densitymatrix)
            self._initialize_densitymatrix = None      #For Normalization        
                                                          
        else:
            self._densitymatrix = self._initial_densitymatrix.copy()
        
        # Normalize
        if self._initial_densitymatrix is None:
            self._densitymatrix *= 0.5**(self._number_of_qubits)
        
        # Reshape to rank-N tensor
        self._densitymatrix = np.reshape(self._densitymatrix,
                                       self._number_of_qubits * [4])

    def _compute_densitymatrix(self, vec):

        p_0 = np.array([[1, 0], [0, 1]], dtype=complex)
        p_1 = np.array([[0, 1], [1, 0]], dtype=complex)
        p_2 = np.array([[0, -1j], [1j, 0]], dtype=complex)
        p_3 = np.array([[1, 0], [0, -1]], dtype=complex)
        pauli_basis = [p_0, p_1, p_2, p_3]
        den_creat = [x for x in itertools.product(
            [0, 1, 2, 3], repeat=self._number_of_qubits)]
        den = []

        for creat in den_creat:
            op = pauli_basis[creat[0]]
            for idx in range(1, len(creat)):
                op = np.kron(op, pauli_basis[creat[idx]])
            den.append(op)
            op = None

        densitymatrix = vec[0]*den[0]

        for i in range(1, 4**self._number_of_qubits):
            densitymatrix += vec[i]*den[i]
        
        if not self._error_included:
            np.savetxt("a.txt", np.asarray(
                np.round(densitymatrix, 4)), fmt='%1.3f', newline="\n")
        else:
            np.savetxt("a1.txt", np.asarray(
                np.round(densitymatrix, 4)), fmt='%1.3f', newline="\n")

        return densitymatrix

    def _get_densitymatrix(self):
        """Return the current densitymatrix in JSON Result spec format"""
        # Coefficients
        vec = np.reshape(self._densitymatrix.real, 4 ** self._number_of_qubits)
        vec[abs(vec) < self._chop_threshold] = 0.0
        #pprint.pprint(vec)
        if self._get_den_mat:
            densitymatrix = self._compute_densitymatrix(vec)
            return vec, densitymatrix
        else:
            densitymatrix = None
            return vec

    def _validate_measure_sampling(self, experiment):
        """Determine if measure sampling is allowed for an experiment

        Args:
            experiment (QobjExperiment): a qobj experiment.
        """
        # If shots=1 we should disable measure sampling.
        # This is also required for densitymatrix simulator to return the
        # correct final densitymatrix without silently dropping final measurements.
        if self._shots <= 1:
            self._sample_measure = False
            return

        # Check for config flag
        if hasattr(experiment.config, 'allows_measure_sampling'):
            self._sample_measure = experiment.config.allows_measure_sampling
        # If flag isn't found do a simple test to see if a circuit contains
        # no reset instructions, and no gates instructions after
        # the first measure.
        else:
            measure_flag = False
            for instruction in experiment.instructions:
                # If circuit contains reset operations we cannot sample
                if instruction.name == "reset":
                    self._sample_measure = False
                    return
                # If circuit contains a measure option then we can
                # sample only if all following operations are measures
                if measure_flag:
                    # If we find a non-measure instruction
                    # we cannot do measure sampling
                    if instruction.name not in ["measure", "barrier", "id", "u0"]:
                        self._sample_measure = False
                        return
                elif instruction.name == "measure":
                    measure_flag = True
            # If we made it to the end of the circuit without returning
            # measure sampling is allowed
            self._sample_measure = True

    def run(self, qobj, backend_options=None):
        """Run qobj asynchronously.

        Args:
            qobj (Qobj): payload of the experiment
            backend_options (dict): backend options

        Returns:
            BasicAerJob: derived from BaseJob

        Additional Information:
            backend_options: Is a dict of options for the backend. It may contain
                * "initial_densitymatrix": vector_like

            The "initial_densitymatrix" option specifies a custom initial
            initial densitymatrix for the simulator to be used instead of the all
            zero state. This size of this vector must be correct for the number
            of qubits in all experiments in the qobj.

            Example::

                backend_options = {
                    "initial_densitymatrix": np.array([1, 0, 0, 1j]) / np.sqrt(2),
                }
        """
        self._set_options(qobj_config=qobj.config,
                          backend_options=backend_options)
        job_id = str(uuid.uuid4())
        job = BasicAerJob(self, job_id, self._run_job, qobj)
        job.submit()
        return job

    def _run_job(self, job_id, qobj):
        """Run experiments in qobj

        Args:
            job_id (str): unique id for the job.
            qobj (Qobj): job description

        Returns:
            Result: Result object
        """
        self._validate(qobj)
        result_list = []
        self._shots = qobj.config.shots
        self._memory = getattr(qobj.config, 'memory', False)
        self._qobj_config = qobj.config
        start = time.time()
        for experiment in qobj.experiments:
            result_list.append(self.run_experiment(experiment))
        end = time.time()
        result = {'backend_name': self.name(),
                  'backend_version': self._configuration.backend_version,
                  'qobj_id': qobj.qobj_id,
                  'job_id': job_id,
                  'results': result_list,
                  'status': 'COMPLETED',
                  'success': True,
                  'time_taken': end-start,
                  'header': qobj.header.as_dict()}

        return result_list#Result.from_dict(result)

    def run_experiment(self, experiment):
        """Run an experiment (circuit) and return a single experiment result.

        Args:
            experiment (QobjExperiment): experiment from qobj experiments list

        Returns:
             dict: A result dictionary which looks something like::

                {
                "name": name of this experiment (obtained from qobj.experiment header)
                "seed": random seed used for simulation
                "shots": number of shots used in the simulation
                "data":
                    {
                    "counts": {'0x9: 5, ...},
                    "memory": ['0x9', '0xF', '0x1D', ..., '0x9']
                    },
                "status": status string for the simulation
                "success": boolean
                "time_taken": simulation time of this single experiment
                }
        Raises:
            BasicAerError: if an error occurred.
        """
        start_processing = time.time()
        self._number_of_qubits = experiment.config.n_qubits
        self._number_of_cmembits = experiment.config.memory_slots
        self._densitymatrix = 0
        self._classical_memory = 0
        self._classical_register = 0
        #self._sample_measure = False
        # Validate the dimension of initial densitymatrix if set
        self._validate_initial_densitymatrix()
        # Get the seed looking in circuit, qobj, and then random.
        if hasattr(experiment.config, 'seed_simulator'):
            seed_simulator = experiment.config.seed_simulator
        elif hasattr(self._qobj_config, 'seed_simulator'):
            seed_simulator = self._qobj_config.seed_simulator
        else:
            # For compatibility on Windows force dyte to be int32
            ## TODO
            # and set the maximum value to be (4 ** 31) - 1
            seed_simulator = np.random.randint(2147483647, dtype='int32')

        self._local_random.seed(seed=seed_simulator)
        # Check if measure sampling is supported for current circuit
        #self._validate_measure_sampling(experiment)

        # List of final counts for all shots
        memory = []
        # Check if we can sample measurements, if so we only perform 1 shot
        # and sample all outcomes from the final state vector
        if self._sample_measure:
            measure_sample_ops = []
            # Store (qubit, cmembit) pairs for all measure ops in circuit to
            # be sampled
        else:
            shots = self._shots

        self._initialize_densitymatrix()
        self._initialize_errors()
        # Initialize classical memory to all 0
        self._classical_memory = 0
        self._classical_register = 0
        
        experiment.instructions = single_gate_merge(experiment.instructions,
                                                    self._number_of_qubits)
            
        partitioned_instructions, levels = partition(experiment.instructions, 
                                                self._number_of_qubits)

        end_processing = time.time()
        start_runtime = time.time()

        for clock in range(levels):

            for operation in partitioned_instructions[clock]:

                conditional = getattr(operation, 'conditional', None)
                if isinstance(conditional, int):
                    conditional_bit_set = (self._classical_register >> conditional) & 1
                    if not conditional_bit_set:
                        continue
                elif conditional is not None:
                    mask = int(operation.conditional.mask, 16)
                    if mask > 0:
                        value = self._classical_memory & mask
                        while (mask & 0x1) == 0:
                            mask >>= 1
                            value >>= 1
                        if value != int(operation.conditional.val, 16):
                            continue

                if operation.name in ('U', 'u1', 'u2', 'u3'):
                    params = getattr(operation, 'params', None)
                    gate = single_gate_dm_matrix(operation.name, params)
                    qubit = operation.qubits[0]
                    self._add_unitary_single(gate, qubit)
                elif operation.name in ('id', 'u0'):
                    pass
                # Check if CX gate
                elif operation.name in ('CX', 'cx'):
                    #a, b = self._get_densitymatrix()
                    qubit0 = operation.qubits[0]
                    qubit1 = operation.qubits[1]
                    self._add_unitary_two(qubit0, qubit1)
                # Check if reset
                elif operation.name == 'reset':
                    qubit = operation.qubits[0]
                    self._add_qasm_reset(qubit)
                # Check if barrier
                elif operation.name == 'barrier':
                    pass
                # Check if measure
                #TODO FIX MEASURE
                elif operation.name == 'measure':
                    params = getattr(operation, 'params', None)
                    qubit = operation.qubits[0]
                    cmembit = operation.memory[0]
                    cregbit = operation.register[0] if hasattr(
                        operation, 'register') else None

                    sngl_measure = True
                    part_measure = True
                    ensm_measure = True

                    len_pi = len(partitioned_instructions[clock])

                    for mt in partitioned_instructions[clock]:
  
                        para = getattr(mt, 'params', None)

                        if para is not None and params is not None and para != params[0]:
                            ensm_measure = False                            
                            part_measure = False
                            break

                    if params is not None:
                        params[0] = str(params[0])
                    else:
                        logger.warning('No parameter for measurement given, default Z measurement will be executed.')
                        params = ['Z']

                    if params[0] == 'Bell':
                        part_measure = False
                        ensm_measure = False
                    
                    if part_measure or ensm_measure:
                        sngl_measure = False

                    cregbit = operation.register[0] if hasattr(operation, 'register') else None

                    if len_pi == 1 or sngl_measure:
                        if params[0] == 'X':
                            self._add_qasm_measure_X(
                                qubit, cmembit, cregbit, self._error_params['measurement'])
                        elif params[0] == 'Y':
                            self._add_qasm_measure_Y(
                                qubit, cmembit, cregbit, self._error_params['measurement'])
                        elif params[0] == 'N':
                            if type(params[1]) != np.ndarray or np.linalg.norm(params[1]) != 1 or len(params[1])!=3:
                                raise BasicAerError('Error! Expected argument is a normalized array of size 3.')
                            else:    
                                self._add_qasm_measure_N(
                                    qubit, cmembit, cregbit, params[1], self._error_params['measurement'])
                        elif params[0] == 'Bell':
                            self._add_bell_basis_measure(int(params[1][0], int(params[1][1])))
                        else:
                            self._add_qasm_measure_Z(
                                qubit,cmembit,cregbit,self._error_params['measurement'])
                        # Check for the next groupings
                        partitioned_instructions[clock].remove(operation)       

                    elif part_measure and len_pi > 1 and len_pi < self._number_of_qubits:
                        qu_mes_list = [x.qubits[0] for x in partitioned_instructions[clock]]
                        cmem_mes_list = [x.memory[0] for x in partitioned_instructions[clock]]
                        creg_mes_list = []

                        for x in partitioned_instructions[clock]:
                            cregbit = x.register[0] if hasattr(
                                x, 'register') else None
                            creg_mes_list.append(cregbit)

                        if params[0] != 'N':
                            self._add_partial_measure(
                                qu_mes_list, cmem_mes_list, creg_mes_list, self._error_params['measurement'], params[0])
                        else:
                            self._add_partial_measure(
                                qu_mes_list, cmem_mes_list, creg_mes_list, self._error_params['measurement'], params[0], params[1])
                        break
                    
                    else:
                        self._add_ensemble_measure(self._error_params['measurement'])
                        break

                    #if self._sample_measure:
                        # If sampling measurements record the qubit and cmembit
                        # for this measurement for later sampling
                        # measure_sample_ops.append((qubit, cmembit))
                    #else:
                        # If not sampling perform measurement as normal
                        #self._add_qasm_measure(qubit, cmembit, cregbit)
                elif operation.name == 'bfunc':
                    mask = int(operation.mask, 16)
                    relation = operation.relation
                    val = int(operation.val, 16)
                    cregbit = operation.register
                    cmembit = operation.memory if hasattr(operation, 'memory') else None
                    compared = (self._classical_register & mask) - val
                    if relation == '==':
                        outcome = (compared == 0)
                    elif relation == '!=':
                        outcome = (compared != 0)
                    elif relation == '<':
                        outcome = (compared < 0)
                    elif relation == '<=':
                        outcome = (compared <= 0)
                    elif relation == '>':
                        outcome = (compared > 0)
                    elif relation == '>=':
                        outcome = (compared >= 0)
                    else:
                        raise BasicAerError('Invalid boolean function relation.')
                    # Store outcome in register and optionally memory slot
                    regbit = 1 << cregbit
                    self._classical_register = \
                        (self._classical_register & (~regbit)) | (int(outcome) << cregbit)
                    if cmembit is not None:
                        membit = 1 << cmembit
                        self._classical_memory = \
                            (self._classical_memory & (~membit)) | (int(outcome) << cmembit)
                else:
                    backend = self.name()
                    err_msg = '{0} encountered unrecognized operation "{1}"'
                    raise BasicAerError(err_msg.format(backend, operation.name))

                # Add Memory errors at the end of each clock cycle
                for qb in range(self._number_of_qubits):
                    self._add_decoherence_and_amp_decay(clock, 
                                f = self._error_params['memory']['decoherence'], 
                                p = self._error_params['memory']['thermalization'], 
                                g = self._error_params['memory']['amplitude_decay']
                            )

        # Add final creg data to memory list
        if self._number_of_cmembits > 0:
            if self._sample_measure:
                # If sampling we generate all shot samples from the final densitymatrix
                memory = self._add_sample_measure(measure_sample_ops, self._shots)
            else:
                # Turn classical_memory (int) into bit string and pad zero for unused cmembits
                outcome = bin(self._classical_memory)[2:]
                memory.append(hex(int(outcome, 2)))

        # Add data
        data = {'counts': dict(Counter(memory))}
        # Optionally add memory list
        if self._memory:
            data['memory'] = memory
        # Optionally add final densitymatrix
        if self.SHOW_FINAL_STATE:
            if self._get_den_mat:
                data['coeffmatrix'], data['densitymatrix'] = self._get_densitymatrix()
            else:
                data['coeffmatrix'] = self._get_densitymatrix()

            # Remove empty counts and memory for densitymatrix simulator
            if not data['counts']:
                data.pop('counts')
            if 'memory' in data and not data['memory']:
                data.pop('memory')
        end_runtime = time.time()
        return {'name': experiment.header.name,
                'seed_simulator': seed_simulator,
                'shots': self._shots,
                'data': data,
                'status': 'DONE',
                'success': True,
                'processing_time_taken': -start_processing+end_processing,
                'running_time_taken': -start_runtime+end_runtime,
                'header': experiment.header.as_dict()}

    def _validate(self, qobj):
        """Semantic validations of the qobj which cannot be done via schemas."""
        n_qubits = qobj.config.n_qubits
        max_qubits = self.configuration().n_qubits
        if n_qubits > max_qubits:
            raise BasicAerError('Number of qubits {} '.format(n_qubits) +
                                'is greater than maximum ({}) '.format(max_qubits) +
                                'for "{}".'.format(self.name()))
        for experiment in qobj.experiments:
            name = experiment.header.name
            if experiment.config.memory_slots == 0:
                logger.warning('No classical registers in circuit "%s", '
                               'counts will be empty.', name)
            elif 'measure' not in [op.name for op in experiment.instructions]:
                logger.warning('No measurements in circuit "%s", '
                               'classical register will remain all zeros.', name)<|MERGE_RESOLUTION|>--- conflicted
+++ resolved
@@ -106,11 +106,12 @@
     DEFAULT_OPTIONS = {
         "initial_densitymatrix": None,
         "chop_threshold": 1e-15,
-        "thermal_factor": 0,
-        "decoherence_factor": 1,
-        "decay_factor": 1,
-        "rotation_error": {'rx':[1, 0], 'ry':[1, 0], 'rz': [1, 0]},
-        "tsp_model_error": [1, 0]
+        "thermal_factor": 0.,
+        "decoherence_factor": 1.,
+        "depolarization_factor": 1.,
+        "decay_factor": 1.,
+        "rotation_error": {'rx':[1., 0.], 'ry':[1., 0.], 'rz': [1., 0.]},
+        "tsp_model_error": [1., 0.]
     }
 
     # Class level variable to return the final state at the end of simulation
@@ -133,25 +134,23 @@
         self._number_of_cmembits = 0
         self._number_of_qubits = 0
         self._shots = 0
-        # self._error_params = None
         self._memory = False
-        self._error_params = {}
-        self._rotation_error = [1, 0]   # [<cos(fluctuation)>, mean] , Single Rotation gates errors
-        self._tsp_model_error = [1, 0]   # [<cos(fluctuation)>, mean]  , Transition selective pulse error 
-        self._thermal_factor = 0        # p
-        self._decoherence_factor = 1    # f
-        self._decay_factor = 1          # g
-        # (Bit flip and Depolarization have the same effect)
-        self._depolarization_factor = 1 # During Measurement 
         self._custom_densitymatrix = None
         self._initial_densitymatrix = self.DEFAULT_OPTIONS["initial_densitymatrix"]
         self._chop_threshold = self.DEFAULT_OPTIONS["chop_threshold"]
         self._qobj_config = None
+        # Errors
+        self._error_params = {}
+        self._rotation_error = None         # [<cos(fluctuation)>, mean] , Single Rotation gates errors
+        self._tsp_model_error = None        # [<cos(fluctuation)>, mean]  , Transition selective pulse error 
+        self._thermal_factor = None         # p
+        self._decoherence_factor = None     # f
+        self._decay_factor = None           # g
+        self._depolarization_factor = None  # During Measurement (Bit flip and Depolarization have the same effect)
         # TEMP
         self._sample_measure = False
-        self._get_den_mat = False
+        self._get_den_mat = True
         self._error_included = False
-
 
     def _add_unitary_single(self, gate, qubit):
         """Apply an arbitrary 1-qubit unitary matrix.
@@ -177,8 +176,8 @@
 
         Args:
             gate (matrix_like): a the two-qubit gate matrix
-            qubit0 (int): gate qubit-0
-            qubit1 (int): gate qubit-1
+            qubit0 (int): control qubit 
+            qubit1 (int): target qubit
         """ 
         
         self._densitymatrix = cx_gate_dm_matrix(self._densitymatrix,
@@ -218,7 +217,7 @@
         self._densitymatrix = np.reshape(self._densitymatrix,
                                          self._number_of_qubits * [4])
 
-    def _add_ensemble_measure(self, err_param):
+    def _add_ensemble_measure(self, basis, err_param):
         """Perform complete computational basis measurement for current densitymatrix.
 
         Args:
@@ -226,26 +225,31 @@
         Returns:
             list: Complete list of probabilities. 
         """
-        # We get indices used for Probability Measurement via this.
-        measure_ind = [x for x in itertools.product([0,3], repeat=self._number_of_qubits)]
-        # We get coefficient values stored at those indices via this. 
-        operator_ind = [self._densitymatrix[x] for x in measure_ind]
-        # We get permutations of signs for summing those coefficient values.
-        operator_mes = np.array([[1, err_param], [1, -err_param]], dtype=float)
-        for i in range(self._number_of_qubits-1):
-            operator_mes = np.kron(np.array([[1, err_param], [1, -err_param]]), operator_mes)
-
-        # We get 2**n probabilities via this.
-        probabilities = np.reshape(np.array([np.sum(np.multiply(operator_ind, x)) for x in operator_mes]), 2**self._number_of_qubits)
-        
-        key = [x for x in itertools.product([0,1],repeat = self._number_of_qubits)]
-        prob_key = [''.join(str(y) for y in x) for x in key]
-        prob = {}
-        
-        for i in range(2**self._number_of_qubits):
-            prob.update({prob_key[i]: probabilities[i]})
-
-        return probabilities
+        # TODO Generalize it
+        supplement_data = {'X': [0, 1], 'Y': [0, 2], 'Z': [0, 3]}
+
+        if basis != 'N':
+            # We get indices used for Probability Measurement via this.
+            measure_ind = [x for x in itertools.product(supplement_data[basis], repeat=self._number_of_qubits)]
+            # We get coefficient values stored at those indices via this. 
+            operator_ind = [self._densitymatrix[x] for x in measure_ind]
+            # We get permutations of signs for summing those coefficient values.
+            operator_mes = np.array([[1, err_param], [1, -err_param]], dtype=float)
+            for i in range(self._number_of_qubits-1):
+                operator_mes = np.kron(np.array([[1, err_param], [1, -err_param]]), operator_mes)
+
+            # We get 2**n probabilities via this.
+            probabilities = np.reshape(
+                                np.array([np.sum(np.multiply(operator_ind, x)) for x in operator_mes]), 
+                                2**self._number_of_qubits)
+
+            key = [x for x in itertools.product([0,1],repeat = self._number_of_qubits)]
+            prob_key = [''.join(str(y) for y in x) for x in key]
+            prob = {}
+
+            for i in range(2**self._number_of_qubits):
+                prob.update({prob_key[i]: probabilities[i]})
+
 
     def _add_partial_measure(self, qubits, cmembits , cregbits , err_param, basis, add_param = None):
         """Perform complete computational basis measurement for current densitymatrix.
@@ -255,58 +259,50 @@
         Returns:
             list: Complete list of probabilities. 
         """
-
-        measured_qubits = qubits #list({qubit for qubit, cmembit in measure_params})
-        num_measured = len(measured_qubits)
-        
-        axis = list(range(self._number_of_qubits))
-        for qubit in reversed(measured_qubits):
-            axis.remove(qubit)
-
-        # We get indices used for Probability Measurement via this.
-        measure_ind = [x for x in itertools.product(
-            [0, 3], repeat=self._number_of_qubits)]
-        # We get coefficient values stored at those indices via this.
-        ##print(self._densitymatrix.shape)
-        operator_ind = [self._densitymatrix[x] for x in measure_ind]
-        # We get permutations of signs for summing those coefficient values.
-        operator_mes = np.array([[1, err_param], [1, -err_param]], dtype=float)
-        for i in range(self._number_of_qubits-1):
-            operator_mes = np.kron(
-                np.array([[1, err_param], [1, -err_param]]), operator_mes)
-
-        probabilities = np.reshape(np.sum(np.reshape(np.array([np.sum(np.multiply(
-            operator_ind, x)) for x in operator_mes]), self._number_of_qubits * [2]), axis=tuple(axis)), 2**num_measured)
+        supplement_data = { 'X':[self._add_qasm_measure_X, [0, 1]], 
+                            'Y':[self._add_qasm_measure_Y, [0, 2]], 
+                            'Z':[self._add_qasm_measure_Z, [0, 3]] 
+                        }
+
+        if basis != 'N':
+            measured_qubits = qubits #list({qubit for qubit, cmembit in measure_params})
+            num_measured = len(measured_qubits)
+
+            axis = list(range(self._number_of_qubits))
+            for qubit in reversed(measured_qubits):
+                axis.remove(qubit)
+
+            # We get indices used for Probability Measurement via this.
+            measure_ind = [x for x in itertools.product(
+                supplement_data[basis][1], repeat=self._number_of_qubits)]
+            # We get coefficient values stored at those indices via this.
+            operator_ind = [self._densitymatrix[x] for x in measure_ind]
+            # We get permutations of signs for summing those coefficient values.
+            operator_mes = np.array([[1, err_param], [1, -err_param]], dtype=float)
+            for i in range(self._number_of_qubits-1):
+                operator_mes = np.kron(
+                    np.array([[1, err_param], [1, -err_param]]), operator_mes)
+
+            probabilities = np.reshape(np.sum(np.reshape(np.array([np.sum(np.multiply(
+                operator_ind, x)) for x in operator_mes]), self._number_of_qubits * [2]),  
+                axis=tuple(axis)), 2**num_measured)
+        
+            key = [x for x in itertools.product(
+                [0, 1], repeat=num_measured)]
+            prob_key = [''.join(str(y) for y in x) for x in key]
+            prob = {}
+
+            for i in range(2**num_measured):
+                prob.update({prob_key[i]: probabilities[i]})
         
         for mqb,mcb,mcregb in list(zip(measured_qubits,cmembits,cregbits)):
-            if basis == 'X':
-                self._add_qasm_measure_X(
-                    mqb, mcb, mcregb, self._error_params['measurement'])
-            elif basis == 'Y':
-                self._add_qasm_measure_Y(
-                    mqb, mcb, mcregb, self._error_params['measurement'])
-            elif basis == 'N' and add_param is not None:
+            if basis == 'N' and add_param is not None:
                 self._add_qasm_measure_N(
                     mqb, mcb, mcregb, add_param, self._error_params['measurement'])
-
-            # TODO add more checks on the passed parameter in add_param, right now
-            # if nothing is passed then _add_qasm_measure_N defaults to _add_qasm_measure_N maybe make that explicit to the user.
-
             else:
-                self._add_qasm_measure_Z(
-                    mqb, mcb, mcregb, self._error_params['measurement'])
-
-        key = [x for x in itertools.product(
-            [0, 1], repeat=num_measured)]
-        prob_key = [''.join(str(y) for y in x) for x in key]
-        prob = {}
-
-        for i in range(2**num_measured):
-            prob.update({prob_key[i]: probabilities[i]})
-        return probabilities
-
-        # TODO Do we need to return outcomes as well?
-
+                supplement_data[basis][0](mqb, mcb, mcregb, 
+                                self._error_params['measurement'])
+        
     def _add_bell_basis_measure(self, qubit_1, qubit_2):
         """
         Apply a Bell basisi measure instruction to two qubits.
@@ -337,51 +333,6 @@
                     bell_probabilities[2] += 0.25*(self._densitymatrix[i,0,j,0,k] + self._densitymatrix[i,1,j,1,k] + self._densitymatrix[i,2,j,2,k] - self._densitymatrix[i,3,j,3,k])
                     bell_probabilities[3] += 0.25*(self._densitymatrix[i,0,j,0,k] - self._densitymatrix[i,1,j,1,k] - self._densitymatrix[i,2,j,2,k] - self._densitymatrix[i,3,j,3,k])
         return bell_probabilities
-
-    def _add_qasm_measure_Z(self, qubit,cmembit, cregbit=None, err_param = 1.0):
-        """Apply a Z basis measure instruction to a qubit. 
-        Post-measurement density matrix is returned in the same array.
-
-        Args:
-            qubit (int): qubit is the qubit measured.
-            err_param   (float): Reduction in polarization during measurement
-        Return
-            probability_of_zero (float): is the probability of getting zero state as outcome.   
-        """
-
-        # update density matrix
-        self._densitymatrix = np.reshape(self._densitymatrix,(4**(qubit),4,4**(self._number_of_qubits-qubit-1)))
-        p_3 = 0.0
-   
-        self._densitymatrix[:,1,:] = 0
-        self._densitymatrix[:,2,:] = 0
-        self._densitymatrix[:,3,:] *= err_param
-        p_3 = self._densitymatrix[:,3,:].sum()
-        
-
-        self._densitymatrix = np.reshape(self._densitymatrix,
-                                         self._number_of_qubits * [4])
-
-
-        probability_of_zero = 0.5 * (1 + p_3)
-        probability_of_one = 1 - probability_of_zero
-
-        if probability_of_zero > probability_of_one:
-            outcome, probability = 0,probability_of_zero
-        else:
-            outcome, probability = 1, probability_of_one
-
-        membit = 1 << cmembit
-        self._classical_memory = (self._classical_memory & (
-            ~membit)) | (int(outcome) << cmembit)
-
-        if cregbit is not None:
-            regbit = 1 << cregbit
-            self._classical_register = \
-                (self._classical_register & (~regbit)) | (
-                    int(outcome) << cregbit)
-
-        return outcome,probability
     
     def _add_qasm_measure_X(self, qubit, cmembit,cregbit=None, err_param=1.0):
         """Apply a X basis measure instruction to a qubit. 
@@ -471,6 +422,51 @@
 
         return outcome, probability
 
+    def _add_qasm_measure_Z(self, qubit, cmembit, cregbit=None, err_param=1.0):
+        """Apply a Z basis measure instruction to a qubit. 
+        Post-measurement density matrix is returned in the same array.
+
+        Args:
+            qubit (int): qubit is the qubit measured.
+            err_param   (float): Reduction in polarization during measurement
+        Return
+            probability_of_zero (float): is the probability of getting zero state as outcome.   
+        """
+
+        # update density matrix
+        #print(err_param)
+        self._densitymatrix = np.reshape(
+            self._densitymatrix, (4**(qubit), 4, 4**(self._number_of_qubits-qubit-1)))
+        p_3 = 0.0
+
+        self._densitymatrix[:, 1, :] = 0
+        self._densitymatrix[:, 2, :] = 0
+        self._densitymatrix[:, 3, :] *= err_param
+        p_3 = self._densitymatrix[:, 3, :].sum()
+
+        self._densitymatrix = np.reshape(self._densitymatrix,
+                                         self._number_of_qubits * [4])
+
+        probability_of_zero = 0.5 * (1 + p_3)
+        probability_of_one = 1 - probability_of_zero
+
+        if probability_of_zero > probability_of_one:
+            outcome, probability = 0, probability_of_zero
+        else:
+            outcome, probability = 1, probability_of_one
+
+        membit = 1 << cmembit
+        self._classical_memory = (self._classical_memory & (
+            ~membit)) | (int(outcome) << cmembit)
+
+        if cregbit is not None:
+            regbit = 1 << cregbit
+            self._classical_register = \
+                (self._classical_register & (~regbit)) | (
+                    int(outcome) << cregbit)
+
+        return outcome, probability
+
     def _add_qasm_measure_N(self, qubit , cmembit , cregbit = None, n = (0.0,0.0,1.0), err_param = 1.0):
         """Apply a general n-axis measure instruction to a qubit. 
         Post-measurement density matrix is returned in the same array.
@@ -488,11 +484,9 @@
 
         p_n = 0.0
 
-
         temp = n[0]*self._densitymatrix[:,1,:] + n[1]*self._densitymatrix[:,2,:] + \
                        n[2]*self._densitymatrix[:,3,:]
         temp *= err_param
-                
                 
         self._densitymatrix[:,1,:] = temp*n[0] 
         self._densitymatrix[:,2,:] = temp*n[1]
@@ -576,9 +570,16 @@
         # Reset default options
         self._initial_densitymatrix = self.DEFAULT_OPTIONS["initial_densitymatrix"]
         self._chop_threshold = self.DEFAULT_OPTIONS["chop_threshold"]
+        self._rotation_error = self.DEFAULT_OPTIONS["rotation_error"]
+        self._tsp_model_error = self.DEFAULT_OPTIONS["tsp_model_error"]
+        self._thermal_factor = self.DEFAULT_OPTIONS["thermal_factor"]
+        self._decoherence_factor = self.DEFAULT_OPTIONS["decoherence_factor"]
+        self._decay_factor = self.DEFAULT_OPTIONS["decay_factor"]
+        self._depolarization_factor = self.DEFAULT_OPTIONS["depolarization_factor"]
 
         if backend_options is None:
             backend_options = {}
+        
         # Check for custom initial densitymatrix in backend_options first,
         # then config second
         if 'initial_densitymatrix' in backend_options:
@@ -594,50 +595,21 @@
 
         # Error for Rotation Gates
         if 'rotation_error' in backend_options:
-<<<<<<< HEAD
-            if type(backend_options['rotation_error']) != list
-                raise 
+            if type(backend_options['rotation_error']) != dict or not all(x in ['rx', 'ry', 'rz'] for x in backend_options['rotation_error']) :
+                raise BasicAerError('Error! Incorrect Rotation Error parameters, Expected argument : A dict with rotation gate as key and a list of 2 reals ranging between 0 and 1 both inclusive as their values.')
             else:
-                self._rotation_error = backend_options['rotation_error']
-                self._error_included = True
-=======
-            if type(backend_options['rotation_error']) != list or len(backend_options['rotation_error']) !=2 or backend_options['rotation_error'][0] > 1 or backend_options['rotation_error'][1] > 1 :
-                raise BasicAerError('Error! Incorrect Rotation Error parameter, Expected argument : A list of 2 reals ranging between 0 and 1 both inclusive.')
-            else:
-                self._rotation_error = backend_options['rotation_error']
->>>>>>> 2c24e7b8
+                for gt, vl in backend_options['rotation_error'].items():
+                    self._rotation_error.update({gt:vl})
 
         # Error in CX based on Transition Selective model
-        if 'ts_model_error' in backend_options:
-            if type(backend_options['ts_model_error']) != list or len(backend_options['ts_model_error']) !=2 or backend_options['ts_model_error'][0] > 1 or backend_options['ts_model_error'][1] > 1:
+        if 'tsp_model_error' in backend_options:
+            if type(backend_options['tsp_model_error']) != list or len(backend_options['tsp_model_error']) !=2 or backend_options['tsp_model_error'][0] > 1 or backend_options['tsp_model_error'][1] > 1:
                 raise BasicAerError('Error! Incorrect transition model error parameter, Expected argument : A list of 2 reals ranging between 0 and 1 both inclusive.')
             else:
-                self._ts_model_error = backend_options['ts_model_error']
-
-        # Error by Thermalization 
+                self._ts_model_error = backend_options['tsp_model_error']
+
+        # Error by Thermalization
         if 'thermal_factor' in backend_options:
-<<<<<<< HEAD
-            self._thermal_factor = backend_options['thermal_factor']
-            self._error_included = True
-
-        # Error by Decoherence
-        if 'decoherence_factor' in backend_options:
-            del_T = backend_options['decoherence_factor'][0]
-            T_2 = backend_options['decoherence_factor'][1]
-            self._decoherence_factor = np.exp(-del_T/T_2)
-            self._error_included = True
-
-        # Error by state decay
-        if 'decay_factor' in backend_options:
-            del_T = backend_options['decay_factor'][0]
-            T_1 = backend_options['decay_factor'][1]
-            self._decay_factor = np.exp(-del_T/T_1)
-            self._error_included = True
-
-        if 'depolarization_factor' in backend_options:
-            self._depolarization_factor = backend_options['depolarization_factor']
-            self._error_included = True
-=======
             if backend_options['thermal_factor'] >= 0 and backend_options['thermal_factor'] <= 1:
                 self._thermal_factor = backend_options['thermal_factor']
             else:
@@ -666,15 +638,18 @@
                 self._depolarization_factor = backend_options['depolarization_factor']
             else:
                 raise BasicAerError('Error! Incorrect depolarization factor parameter, Expected argument : a real number between 0 and 1 both inclusive.')    
->>>>>>> 2c24e7b8
-
-        if 'compute_densitymatrix' in backend_options:
-            self._get_den_mat = backend_options['compute_densitymatrix']
 
         if 'chop_threshold' in backend_options:
             self._chop_threshold = backend_options['chop_threshold']
         elif hasattr(qobj_config, 'chop_threshold'):
             self._chop_threshold = qobj_config.chop_threshold
+
+        if 'compute_densitymatrix' in backend_options:
+            self._get_den_mat = backend_options['compute_densitymatrix']
+        
+        if 'debug' in backend_options:
+            DEBUG = backend_options['debug']
+
 
     def _initialize_errors(self):
 
@@ -720,11 +695,11 @@
         elif self._initial_densitymatrix is not None and self._custom_densitymatrix == 'binary_string':
             if len(self._initial_densitymatrix) != self._number_of_qubits:
                 raise BasicAerError('Wrong input binary string length')
-            if self._initial_densitymatrix[-1] == '0':
+            if self._initial_densitymatrix[0] == '0':
                 self._densitymatrix = np.array([1,0,0,1], dtype=float)
             else:
                 self._densitymatrix = np.array([1,0,0,-1], dtype=float) 
-            for idx in reversed(self._initial_densitymatrix[:-1]):
+            for idx in self._initial_densitymatrix[1:]:
                 if idx == '0':
                     self._densitymatrix = np.kron([1,0,0,1],self._densitymatrix)
                 else:
@@ -743,6 +718,9 @@
                                        self._number_of_qubits * [4])
 
     def _compute_densitymatrix(self, vec):
+        '''
+            Generates density matrix from a given coefficient matrix
+        '''
 
         p_0 = np.array([[1, 0], [0, 1]], dtype=complex)
         p_1 = np.array([[0, 1], [1, 0]], dtype=complex)
@@ -1005,7 +983,6 @@
                 elif operation.name == 'barrier':
                     pass
                 # Check if measure
-                #TODO FIX MEASURE
                 elif operation.name == 'measure':
                     params = getattr(operation, 'params', None)
                     qubit = operation.qubits[0]
@@ -1039,6 +1016,9 @@
                         ensm_measure = False
                     
                     if part_measure or ensm_measure:
+                        sngl_measure = False
+
+                    if self._sample_measure:
                         sngl_measure = False
 
                     cregbit = operation.register[0] if hasattr(operation, 'register') else None
@@ -1070,8 +1050,7 @@
                         creg_mes_list = []
 
                         for x in partitioned_instructions[clock]:
-                            cregbit = x.register[0] if hasattr(
-                                x, 'register') else None
+                            cregbit = x.register[0] if hasattr(x, 'register') else None
                             creg_mes_list.append(cregbit)
 
                         if params[0] != 'N':
@@ -1083,16 +1062,9 @@
                         break
                     
                     else:
-                        self._add_ensemble_measure(self._error_params['measurement'])
+                        self._add_ensemble_measure(params[0], self._error_params['measurement'])
                         break
 
-                    #if self._sample_measure:
-                        # If sampling measurements record the qubit and cmembit
-                        # for this measurement for later sampling
-                        # measure_sample_ops.append((qubit, cmembit))
-                    #else:
-                        # If not sampling perform measurement as normal
-                        #self._add_qasm_measure(qubit, cmembit, cregbit)
                 elif operation.name == 'bfunc':
                     mask = int(operation.mask, 16)
                     relation = operation.relation

--- conflicted
+++ resolved
@@ -409,13 +409,6 @@
         self._densitymatrix = np.reshape(self._densitymatrix,
                                          self._number_of_qubits * [4])
 
-<<<<<<< HEAD
-        #if probability_of_zero > probability_of_one:
-        #    return 0, probability_of_zero
-        #else:
-        #    return 1, probability_of_one
-        return probability_of_zero
-=======
 
         probability_of_zero = 0.5 * (1 + p_3)
         probability_of_one = 1 - probability_of_zero
@@ -436,7 +429,6 @@
                     int(outcome) << cregbit)
 
         return outcome,probability
->>>>>>> 27d95097
     
     def _add_qasm_measure_X(self, qubit, cmembit,cregbit=None, err_param=1.0):
         """Apply a X basis measure instruction to a qubit. 
@@ -660,30 +652,48 @@
 
         # Error for Rotation Gates
         if 'rotation_error' in backend_options:
-            self._rotation_error = backend_options['rotation_error']
+            if type(backend_options['rotation_error']) != list or len(backend_options['rotation_error']) !=2 or backend_options['rotation_error'][0] > 1 or backend_options['rotation_error'][1] > 1 :
+                raise BasicAerError('Error! Incorrect Rotation Error parameter, Expected argument : A list of 2 reals ranging between 0 and 1 both inclusive.')
+            else:
+                self._rotation_error = backend_options['rotation_error']
 
         # Error in CX based on Transition Selective model
         if 'ts_model_error' in backend_options:
-            self._ts_model_error = backend_options['ts_model_error']
+            if type(backend_options['ts_model_error']) != list or len(backend_options['ts_model_error']) !=2 or backend_options['ts_model_error'][0] > 1 or backend_options['ts_model_error'][1] > 1:
+                raise BasicAerError('Error! Incorrect transition model error parameter, Expected argument : A list of 2 reals ranging between 0 and 1 both inclusive.')
+            else:
+                self._ts_model_error = backend_options['ts_model_error']
 
         # Error by Thermalization 
         if 'thermal_factor' in backend_options:
-            self._thermal_factor = backend_options['thermal_factor']
+            if backend_options['thermal_factor'] >= 0 and backend_options['thermal_factor'] <= 1:
+                self._thermal_factor = backend_options['thermal_factor']
+            else:
+                raise BasicAerError('Error! Incorrect Thermal Factor parameter, Expected argument : A real number between 0 and 1 both inclusive.')    
 
         # Error by Decoherence
         if 'decoherence_factor' in backend_options:
-            del_T = backend_options['decoherence_factor'][0]
-            T_2 = backend_options['decoherence_factor'][1]
-            self._decoherence_factor = np.exp(-del_T/T_2)
+            if type(backend_options['decoherence_factor']) != list or len(backend_options['decoherence_factor']) != 2: 
+                raise BasicAerError('Error! Incorrect decoherence factor parameter, Expected argument : A list of 2 reals.')
+            else:    
+                del_T = backend_options['decoherence_factor'][0]
+                T_2 = backend_options['decoherence_factor'][1]
+                self._decoherence_factor = np.exp(-del_T/T_2)
 
         # Error by state decay
         if 'decay_factor' in backend_options:
-            del_T = backend_options['decay_factor'][0]
-            T_1 = backend_options['decay_factor'][1]
-            self._decay_factor = np.exp(-del_T/T_1)
+            if type(backend_options['decay_factor']) != list or len(backend_options['decay_factor']) != 2: 
+                raise BasicAerError('Error! Incorrect decay factor parameter, Expected argument : A list of 2 reals.')
+            else:
+                del_T = backend_options['decay_factor'][0]
+                T_1 = backend_options['decay_factor'][1]
+                self._decay_factor = np.exp(-del_T/T_1)
 
         if 'depolarization_factor' in backend_options:
-            self._depolarization_factor = backend_options['depolarization_factor']
+            if backend_options['depolarization_factor'] >= 0 and backend_options['depolarization_factor'] <= 1: 
+                self._depolarization_factor = backend_options['depolarization_factor']
+            else:
+                raise BasicAerError('Error! Incorrect depolarization factor parameter, Expected argument : a real number between 0 and 1 both inclusive.')    
 
         if 'compute_densitymatrix' in backend_options:
             self._get_den_mat = backend_options['compute_densitymatrix']
@@ -1045,6 +1055,7 @@
                     if params is not None:
                         params[0] = str(params[0])
                     else:
+                        logger.warning('No parameter for measurement given, default Z measurement will be executed.')
                         params = ['Z']
 
                     if params[0] == 'Bell':
@@ -1064,8 +1075,11 @@
                             self._add_qasm_measure_Y(
                                 qubit, cmembit, cregbit, self._error_params['measurement'])
                         elif params[0] == 'N':
-                            self._add_qasm_measure_N(
-                                qubit, cmembit, cregbit, params[1], self._error_params['measurement'])
+                            if type(params[1]) != np.ndarray or np.linalg.norm(params[1]) != 1 or len(params[1])!=3:
+                                raise BasicAerError('Error! Expected argument is a normalized array of size 3.')
+                            else:    
+                                self._add_qasm_measure_N(
+                                    qubit, cmembit, cregbit, params[1], self._error_params['measurement'])
                         elif params[0] == 'Bell':
                             self._add_bell_basis_measure(int(params[1][0], int(params[1][1])))
                         else:

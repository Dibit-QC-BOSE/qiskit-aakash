--- conflicted
+++ resolved
@@ -268,13 +268,8 @@
         return prob, max_str, max_prob
 
     def _add_partial_measure(self, measured_qubits, cmembits, cregbits, err_param, basis, add_param=None):
-<<<<<<< HEAD
         """Perform partial measurement for current density matrix on the specified qubits along the given common basis direction.
 
-=======
-    """ Perform partial measurement for current density matrix on the specified qubits along the given common basis direction.
-        Post measurement density matrix is updated in the same array.
->>>>>>> 7d3a8e89
         Args:
             measured_qubits (int) : list of measured qubits
             cmembits: classical memory bits

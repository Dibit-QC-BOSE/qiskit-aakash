--- conflicted
+++ resolved
@@ -980,7 +980,6 @@
         self._classical_memory = 0
         self._classical_register = 0
         #self._sample_measure = False
-<<<<<<< HEAD
         # Validate the dimension of initial densitymatrix if set
         # self._validate_initial_densitymatrix()
         # # Get the seed looking in circuit, qobj, and then random.
@@ -1007,34 +1006,6 @@
         #     # be sampled
         # else:
         #     shots = self._shots
-=======
-        # Validate the dimension of initial density matrix if set
-        self._validate_initial_densitymatrix()
-        # Get the seed looking in circuit, qobj, and then random.
-        if hasattr(experiment.config, 'seed_simulator'):
-            seed_simulator = experiment.config.seed_simulator
-        elif hasattr(self._qobj_config, 'seed_simulator'):
-            seed_simulator = self._qobj_config.seed_simulator
-        else:
-            # For compatibility on Windows force dyte to be int32
-            # and set the maximum value to be (4 ** 31) - 1
-            seed_simulator = np.random.randint(2147483647, dtype='int32')
-
-        self._local_random.seed(seed=seed_simulator)
-        # Check if measure sampling is supported for current circuit
-        #self._validate_measure_sampling(experiment)
-
-        # List of final counts for all shots
-        memory = []
-        # Check if we can sample measurements, if so we only perform 1 shot
-        # and sample all outcomes from the final state vector
-        if self._sample_measure:
-            measure_sample_ops = []
-            # Store (qubit, cmembit) pairs for all measure ops in circuit to
-            # be sampled
-        else:
-            shots = self._shots
->>>>>>> 6406e38b
 
         self._initialize_densitymatrix()
         self._initialize_errors()

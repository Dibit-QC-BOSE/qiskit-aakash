# -*- coding: utf-8 -*-

# This code is part of Qiskit.
#
# (C) Copyright IBM 2017.
#
# This code is licensed under the Apache License, Version 2.0. You may
# obtain a copy of this license in the LICENSE.txt file in the root directory
# of this source tree or at http://www.apache.org/licenses/LICENSE-2.0.
#
# Any modifications or derivative works of this code must retain this
# copyright notice, and modified files need to carry a notice indicating
# that they have been altered from the originals.

# pylint: disable=arguments-differ

"""Contains a (slow) python simulator.

It simulates a qasm quantum circuit (an experiment) that has been compiled
to run on the simulator. It is exponential in the number of qubits.

The simulator is run using

.. code-block:: python

    DmSimulatorPy().run(qobj)

Where the input is a Qobj object and the output is a BasicAerJob object, which can
later be queried for the Result object. The result will contain a 'memory' data
field, which is a result of measurements for each shot.
"""

import uuid
import time
import logging
import pprint

from math import log2
from collections import Counter
import numpy as np
np.set_printoptions(precision=4)
import itertools

from qiskit.util import local_hardware_info
from qiskit.providers.models import QasmBackendConfiguration
from qiskit.result import Result
from qiskit.providers import BaseBackend
from qiskit.providers.basicaer.basicaerjob import BasicAerJob
from .exceptions import BasicAerError
from .basicaertools import *

logger = logging.getLogger(__name__)


class DmSimulatorPy(BaseBackend):
    """Python implementation of a Density Matrix simulator."""

    MAX_QUBITS_MEMORY = int(log2(local_hardware_info()['memory'] * (1024 ** 3) / 16))

    DEFAULT_CONFIGURATION = {
        'backend_name': 'dm_simulator',
        'backend_version': '2.0.0',
        'n_qubits': min(24, MAX_QUBITS_MEMORY),
        'url': 'https://github.com/Qiskit/qiskit-terra',
        'simulator': True,
        'local': True,
        'conditional': True,
        'open_pulse': False,
        'memory': True,
        'max_shots': 65536,
        'coupling_map': None,
        'description': 'A python simulator for qasm experiments',
        'basis_gates': ['u1', 'u2', 'u3', 'cx', 'id', 'unitary'],
        'gates': [
            {
                'name': 'u1',
                'parameters': ['lambda'],
                'qasm_def': 'gate u1(lambda) q { U(0,0,lambda) q; }'
            },
            {
                'name': 'u2',
                'parameters': ['phi', 'lambda'],
                'qasm_def': 'gate u2(phi,lambda) q { U(pi/2,phi,lambda) q; }'
            },
            {
                'name': 'u3',
                'parameters': ['theta', 'phi', 'lambda'],
                'qasm_def': 'gate u3(theta,phi,lambda) q { U(theta,phi,lambda) q; }'
            },
            {
                'name': 'cx',
                'parameters': ['c', 't'],
                'qasm_def': 'gate cx c,t { CX c,t; }'
            },
            {
                'name': 'id',
                'parameters': ['a'],
                'qasm_def': 'gate id a { U(0,0,0) a; }'
            },
            {
                'name': 'unitary',
                'parameters': ['matrix'],
                'qasm_def': 'unitary(matrix) q1, q2,...'
            }
        ]
    }

    DEFAULT_OPTIONS = {
        "initial_densitymatrix": None,
        "chop_threshold": 1e-15
    }

    # Class level variable to return the final state at the end of simulation
    # This should be set to True for the densitymatrix simulator
    SHOW_FINAL_STATE = True

    def __init__(self, configuration=None, provider=None):

        super().__init__(configuration=(
            configuration or QasmBackendConfiguration.from_dict(self.DEFAULT_CONFIGURATION)),
                         provider=provider)

        # Define attributes in __init__.
        self._local_random = np.random.RandomState()
        self._classical_memory = 0
        self._classical_register = 0
        self._densitymatrix = 0
        self._probability_of_zero = 0.0
        self._number_of_cmembits = 0
        self._number_of_qubits = 0
        self._shots = 0
        self._error_params = None
        self._memory = False
        self._error_params = {}
        self._rotation_error = [1, 0]   # [mean,fluctuation]
        self._ts_model_error = [1, 0]   # [c, alpha]
        self._thermal_factor = 0        # p
        self._decoherence_factor = 1    # f
        self._decay_factor = 1          # g
        # (Bit flip and Depolarization have the same effect)
        self._depolarization_factor = 1 # During Measurement 
        self._custom_densitymatrix = None
        self._initial_densitymatrix = self.DEFAULT_OPTIONS["initial_densitymatrix"]
        self._chop_threshold = self.DEFAULT_OPTIONS["chop_threshold"]
        self._qobj_config = None
        # TEMP
        self._sample_measure = False

    def _add_unitary_single(self, gate, qubit):
        """Apply an arbitrary 1-qubit unitary matrix.

        Args:
            params (list): list of parameters for U1,U2 and U3 gate.
            qubit (int): the qubit to apply gate to
        """
        
        # changing density matrix
        lt, mt, rt = 4 ** qubit, 4, 4 ** (self._number_of_qubits-qubit-1)
        self._densitymatrix = np.reshape(self._densitymatrix, (lt, mt, rt)) 
        
        #self._densitymatrix = np.reshape(
        #    self._densitymatrix, (4**qubit, 4, 4**(self._number_of_qubits-qubit-1)))
        
        # After doing a ZY decomposition of unitary gate, we iteratively apply the rotation gates

        #self._densitymatrix = rt_gate_dm_matrix_1(gate = gate, 
        #            err_param = self._error_params['single_gate'], 
        #            state = self._densitymatrix, q = (lt, mt, rt), 
        #            num_qubits = self._number_of_qubits)

        for idx in gate: # For Rotations in the Decomposed Gate list
            self._densitymatrix = rt_gate_dm_matrix(
                idx[0], idx[1], self._error_params['one_qubit_gates'], self._densitymatrix, qubit, self._number_of_qubits)

        self._densitymatrix = np.reshape(self._densitymatrix,
                                    self._number_of_qubits * [4])

    def _add_unitary_two(self, qubit0, qubit1):
        """Apply a two-qubit unitary matrix.

        Args:
            gate (matrix_like): a the two-qubit gate matrix
            qubit0 (int): gate qubit-0
            qubit1 (int): gate qubit-1
        """ 
        
        self._densitymatrix = cx_gate_dm_matrix(self._densitymatrix,
                                                qubit0, qubit1, self._error_params['two_qubit_gates'],self._number_of_qubits)
        
        self._densitymatrix = np.reshape(self._densitymatrix,
                                        self._number_of_qubits * [4])
   
    #TODO Combine the decoherence and decay (1. Off-Diagonal elements multiplied by sqrt(g)*f)
    def _add_decoherence_and_amp_decay(self, level, f, p, g):
        """ Apply decoherence transofrmation and amplitude decay transformation independently 
            to all the qubits. Off-diagonal elements of the density get contracted by a factor
            'f' due to decoherence and 'sqrt(g)' due to amplitude decay. Diagonal elements decay
            towards the thermal state.
        Args:
            level (int):    Clock cycle number
            f     (float):  Contraction of diagonal elements due to T_2 (coherence time) 
            p     (float):  Thermal factor corresponding to the asymptotic state
            g     (float):  Decay rate for the excited state component
        """ 
        sg = np.sqrt(g)
        off_diag_contract = np.sqrt(g) * f
        diag_decay = (1-g)*(1-2*p)

        for qb in range(self._number_of_qubits):

            lt, mt, rt = 4 ** qb, 4, 4 ** (self._number_of_qubits - qb - 1)
            self._densitymatrix = np.reshape(self._densitymatrix, (lt, mt, rt))
            temp = self._densitymatrix.copy()  # qc.measure(q[0], c[0])
       
            self._densitymatrix[:, 1, :] = off_diag_contract * \
                                            temp[:, 1, :]
            self._densitymatrix[:, 2, :] = off_diag_contract * \
                                            temp[:, 2, :]
            self._densitymatrix[:, 3, :] =  g * temp[:, 3, :] + \
                                                    diag_decay * temp[:, 0, :]
        
        self._densitymatrix = np.reshape(self._densitymatrix,
                                         self._number_of_qubits * [4])

    def _get_measure_outcome(self, qubit):
        """Simulate the outcome of measurement of a qubit.

        Args:
            qubit (int): the qubit to measure

        Return:
            tuple: pair (outcome, probability) where outcome is '0' or '1' and
            probability is the probability of the returned outcome.
        """
        # Axis for numpy.sum to compute probabilities




        probabilities = np.sum(np.abs(self._densitymatrix) ** 2, axis=tuple(axis))

        measure_ind = [x for x in itertools.product(
            [0, 3], repeat=self._number_of_qubits)]
        operator_ind = [self._densitymatrix[x] for x in measure_ind]
        operator_mes = np.array([[1, 1], [1, -1]])
        for i in range(self._number_of_qubits-1):
            operator_mes = np.kron(np.array([[1, 1], [1, -1]]), operator_mes)

        probabilities = np.reshape((1/2**self._number_of_qubits) * np.array([np.sum(
            np.multiply(operator_ind, x)) for x in operator_mes]),  self._number_of_qubits * [2])
        ##print('Probability Before: ', probabilities)

        probabilities = np.reshape(
            np.sum(probabilities, axis=tuple(axis)), 2)
        ##print('Probability After: ', probabilities)

        # Compute einsum index string for 1-qubit matrix multiplication
        random_number = self._local_random.rand()
        if random_number < probabilities[0]:
            return '0', probabilities[0]
        # Else outcome was '1'
        return '1', probabilities[1]

    def _add_ensemble_measure(self, err_param):
        """Perform complete computational basis measurement for current densitymatrix.

        Args:
            err_param   (float): Reduction in polarization during measurement
        Returns:
            list: Complete list of probabilities. 
        """
        # We get indices used for Probability Measurement via this.
        measure_ind = [x for x in itertools.product([0,3], repeat=self._number_of_qubits)]
        # We get coefficient values stored at those indices via this. 
        operator_ind = [self._densitymatrix[x] for x in measure_ind]
        # We get permutations of signs for summing those coefficient values.
        operator_mes = np.array([[1, err_param], [1, -err_param]], dtype=float)
        for i in range(self._number_of_qubits-1):
            operator_mes = np.kron(np.array([[1, err_param], [1, -err_param]]), operator_mes)

        # We get 2**n probabilities via this.
        #probabilities = np.reshape((0.5**self._number_of_qubits)*np.array([np.sum(np.multiply(operator_ind, x)) for x in operator_mes]), 2**self._number_of_qubits)
        probabilities = np.reshape(np.array([np.sum(np.multiply(operator_ind, x)) for x in operator_mes]), 2**self._number_of_qubits)
        
        key = [x for x in itertools.product([0,1],repeat = self._number_of_qubits)]
        prob_key = [''.join(str(y) for y in x) for x in key]
        prob = {}
        
        for i in range(2**self._number_of_qubits):
            prob.update({prob_key[i]: probabilities[i]})
        ##print(prob) 
        ##print(sum(prob.values()))
        #pprint.p#print(max(prob, key=prob.get))
        return probabilities

    def _add_partial_measure(self, qubits, err_param, basis, add_param = None):
        """Perform complete computational basis measurement for current densitymatrix.

        Args:
            err_param   (float): Reduction in polarization during measurement
        Returns:
            list: Complete list of probabilities. 
        """

        measured_qubits = qubits #list({qubit for qubit, cmembit in measure_params})
        num_measured = len(measured_qubits)
        
        axis = list(range(self._number_of_qubits))
        for qubit in reversed(measured_qubits):
            axis.remove(self._number_of_qubits - 1 - qubit)

        # We get indices used for Probability Measurement via this.
        measure_ind = [x for x in itertools.product(
            [0, 3], repeat=self._number_of_qubits)]
        # We get coefficient values stored at those indices via this.
        ##print(self._densitymatrix.shape)
        operator_ind = [self._densitymatrix[x] for x in measure_ind]
        # We get permutations of signs for summing those coefficient values.
        operator_mes = np.array([[1, err_param], [1, -err_param]], dtype=float)
        for i in range(self._number_of_qubits-1):
            operator_mes = np.kron(
                np.array([[1, err_param], [1, -err_param]]), operator_mes)

        probabilities = np.reshape(np.sum(np.reshape(np.array([np.sum(np.multiply(
            operator_ind, x)) for x in operator_mes]), self._number_of_qubits * [2]), axis=tuple(axis)), 2**num_measured)
        
        for mqb in measured_qubits:
            if basis == 'X':
                self._add_qasm_measure_X(
                    mqb, self._error_params['measurement'])
            elif basis == 'Y':
                self._add_qasm_measure_Y(
                    mqb, self._error_params['measurement'])
            elif basis == 'N' and add_param is not None:
                self._add_qasm_measure_N(
                    mqb, add_param, self._error_params['measurement'])
            else:
                self._add_qasm_measure_Z(
                    mqb, self._error_params['measurement'])

        key = [x for x in itertools.product(
            [0, 1], repeat=num_measured)]
        prob_key = [''.join(str(y) for y in x) for x in key]
        prob = {}

        for i in range(2**num_measured):
            prob.update({prob_key[i]: probabilities[i]})
<<<<<<< HEAD

=======
        #print(prob)
        #print(sum(prob.values()))
        # pprint.p#print(max(prob, key=prob.get))
>>>>>>> d863196e
        return probabilities

    def _add_bell_basis_measure(self, qubit_1, qubit_2):
        """
        Apply a Bell basisi measure instruction to two qubits.
        Post measurement density matrix is returned in the same array.

        Args:
            qubit_1 (int): first qubit of Bell pair.
            qubit_2 (int): second qubit of Bell pair.
        
        Returns:
            Four probabilities in the (|00>+|11>,|00>-|11>,|01>+|10>,|01>-|10>) basis.
        """
        q_1 = min(qubit_1, qubit_2)
        q_2 = max(qubit_1, qubit_2)

        #update density matrix
        self._densitymatrix = np.reshape(self._densitymatrix,(4**(self._number_of_qubits-q_2-1), 4, 4**(q_2-q_1-1), 4, 4**q_1))
        bell_probabilities = [0,0,0,0]
        for i in range(4**(self._number_of_qubits-q_2-1)):
            for j in range(4**(q_2-q_1-1)):
                for k in range(4**q_1):
                    for l in range(4):
                        for m in range(4):
                            if l != m:
                                self._densitymatrix[i,l,j,m,k] = 0
                    bell_probabilities[0] += 0.25*(self._densitymatrix[i,0,j,0,k] + self._densitymatrix[i,1,j,1,k] - self._densitymatrix[i,2,j,2,k] + self._densitymatrix[i,3,j,3,k])
                    bell_probabilities[1] += 0.25*(self._densitymatrix[i,0,j,0,k] - self._densitymatrix[i,1,j,1,k] + self._densitymatrix[i,2,j,2,k] + self._densitymatrix[i,3,j,3,k])
                    bell_probabilities[2] += 0.25*(self._densitymatrix[i,0,j,0,k] + self._densitymatrix[i,1,j,1,k] + self._densitymatrix[i,2,j,2,k] - self._densitymatrix[i,3,j,3,k])
                    bell_probabilities[3] += 0.25*(self._densitymatrix[i,0,j,0,k] - self._densitymatrix[i,1,j,1,k] - self._densitymatrix[i,2,j,2,k] - self._densitymatrix[i,3,j,3,k])
        return bell_probabilities

    def _add_qasm_measure_Z(self, qubit, err_param):
        """Apply a Z basis measure instruction to a qubit. 
        Post-measurement density matrix is returned in the same array.

        Args:
            qubit (int): qubit is the qubit measured.
            err_param   (float): Reduction in polarization during measurement
        Return
            probability_of_zero (float): is the probability of getting zero state as outcome.   
        """

        # update density matrix
        self._densitymatrix = np.reshape(self._densitymatrix,(4**(qubit),4,4**(self._number_of_qubits-qubit-1)))
        p_3 = 0.0
   
        self._densitymatrix[:,1,:] = 0
        self._densitymatrix[:,2,:] = 0
        self._densitymatrix[:,3,:] *= err_param
        p_3 = self._densitymatrix[:,3,:].sum()
        
        probability_of_zero = 0.5 * (1 + p_3)
        probability_of_one = 1 - probability_of_zero

        self._densitymatrix = np.reshape(self._densitymatrix,
                                         self._number_of_qubits * [4])

        if probability_of_zero > probability_of_one:
            return 0, probability_of_zero
        else:
            return 1, probability_of_one
        #return probability_of_zero
    
    def _add_qasm_measure_X(self, qubit, err_param):
        """Apply a X basis measure instruction to a qubit. 
        Post-measurement density matrix is returned in the same array.

        Args:
            qubit (int): qubit is the qubit measured.
            err_param   (float): Reduction in polarization during measurement
        Return
            probability_of_zero (float): is the probability of getting zero state as outcome.   
        """

        # update density matrix
        self._densitymatrix = np.reshape(self._densitymatrix,(4**(qubit),4,4**(self._number_of_qubits-qubit-1)))
        p_1 = 0.0

        self._densitymatrix[:,2,:] = 0
        self._densitymatrix[:,3,:] = 0
        self._densitymatrix[:,1,:] *= err_param
        p_1 = self._densitymatrix[:, 1, :].sum()
               
        self._densitymatrix = np.reshape(self._densitymatrix,
                                         self._number_of_qubits * [4])

        probability_of_zero = 0.5 * (1 + p_1)
        probability_of_one = 1 - probability_of_zero
        return probability_of_zero

    def _add_qasm_measure_Y(self, qubit, err_param):
        """Apply a Y basis measure instruction to a qubit. 
        Post-measurement density matrix is returned in the same array.

        Args:
            qubit (int): qubit is the qubit measured.
            err_param   (float): Reduction in polarization during measurement
        Return
            probability_of_zero (float): is the probability of getting zero state as outcome.   
        """

        # update density matrix
        self._densitymatrix = np.reshape(self._densitymatrix,(4**(qubit),4,4**(self._number_of_qubits-qubit-1)))
        p_2 = 0.0

        self._densitymatrix[:,1,:] = 0
        self._densitymatrix[:,3,:] = 0
        self._densitymatrix[:,2,:] *= err_param
        p_2 = self._densitymatrix[:,2,:].sum()

        self._densitymatrix = np.reshape(self._densitymatrix,
                                         self._number_of_qubits * [4])

        probability_of_zero = 0.5 * (1 + p_2)
        probability_of_one = 1 - probability_of_zero
        return probability_of_zero

    def _add_qasm_measure_N(self, qubit, n, err_param):
        """Apply a general n-axis measure instruction to a qubit. 
        Post-measurement density matrix is returned in the same array.

        Args:
            qubit       (int): Qubit is the qubit measured.
            n           (vec): Axis of measurement.
            err_param   (float): Reduction in polarization during measurement
        Return
            probability_of_zero (float): is the probability of getting zero state as outcome.   
        """

        # update density matrix
        self._densitymatrix = np.reshape(self._densitymatrix,(4**(qubit),4,4**(self._number_of_qubits-qubit-1)))

        p_n = 0.0


        temp = n[0]*self._densitymatrix[:,1,:] + n[1]*self._densitymatrix[:,2,:] + \
                       n[2]*self._densitymatrix[:,3,:]
        temp *= err_param
                
                
        self._densitymatrix[:,1,:] = temp*n[0] 
        self._densitymatrix[:,2,:] = temp*n[1]
        self._densitymatrix[:,3,:] = temp*n[2]

        p_n =  temp.sum()

        self._densitymatrix = np.reshape(self._densitymatrix,
                                         self._number_of_qubits * [4])

        probability_of_zero = 0.5 * (1 + p_n)
        probability_of_one = 1 - probability_of_zero
        return probability_of_zero
    
    def _add_qasm_measure(self, qubit, cmembit, cregbit=None):
        """Apply a measure instruction to a qubit.
        Args:
            qubit (int): qubit is the qubit measured.
            cmembit (int): is the classical memory bit to store outcome in.
            cregbit (int, optional): is the classical register bit to store outcome in.
        """
        # get measure outcome
        outcome, probability = self._add_qasm_measure_Z(qubit, self._depolarization_factor)
        # update classical state
        membit = 1 << cmembit
        self._classical_memory = (self._classical_memory & (
            ~membit)) | (int(outcome) << cmembit)

        if cregbit is not None:
            regbit = 1 << cregbit
            self._classical_register = \
                (self._classical_register & (~regbit)) | (
                    int(outcome) << cregbit)
    
    def _add_qasm_reset(self, qubit):
        """Apply a reset instruction to a qubit.

        Args:
            qubit (int): the qubit being rest

        This is done by doing a simulating a measurement
        outcome and projecting onto the outcome state while
        renormalizing.
        """
        # get measure outcome
        outcome, probability = self._get_measure_outcome(qubit)
        # update quantum state

        if outcome == '0':
            update = 1/np.sqrt(probability)*np.array(
                [[1,0,0,0],[0,0,0,0],[0,0,0,0],[1,0,0,0]], dtype=float)
            self._add_unitary_single(update, qubit)
        else:
            update = 1/np.sqrt(probability)*np.array(
                [[1,0,0,-1], [0,1,0,0], [0,0,1,0], [1,0,0,-1]], dtype=float)
        # update classical state
            self._add_unitary_single(update, qubit)

    def _validate_initial_densitymatrix(self):
        """Validate an initial densitymatrix"""
        # If initial densitymatrix isn't set we don't need to validate
        if self._initial_densitymatrix is None:
            return
        # Check densitymatrix is correct length for number of qubits
        length = np.size(self._initial_densitymatrix)
        ##print(length, self._number_of_qubits)
        required_dim = 4 ** self._number_of_qubits
        #if length != required_dim:    #TODO
            #raise BasicAerError('initial densitymatrix is incorrect length: ' + '{} != {}'.format(length, required_dim))
        # Check if Trace is 0
        #if self._densitymatrix[0] != 1:   #TODO
            #raise BasicAerError('Trace of initial densitymatrix is not one: ' + '{} != {}'.format(self._densitymatrix[0], 1))

    def _set_options(self, qobj_config=None, backend_options=None):
        """Set the backend options for all experiments in a qobj"""
        # Reset default options
        self._initial_densitymatrix = self.DEFAULT_OPTIONS["initial_densitymatrix"]
        self._chop_threshold = self.DEFAULT_OPTIONS["chop_threshold"]
 
        if backend_options is None:
            backend_options = {}
        # Check for custom initial densitymatrix in backend_options first,
        # then config second
        if 'initial_densitymatrix' in backend_options:
            self._initial_densitymatrix = np.array(backend_options['initial_densitymatrix'], dtype=float)
        elif hasattr(qobj_config, 'initial_densitymatrix'):
            self._initial_densitymatrix = np.array(qobj_config.initial_densitymatrix,
                                                 dtype=float)

        if 'custom_densitymatrix' in backend_options:
            self._custom_densitymatrix = backend_options['custom_densitymatrix']
            if self._custom_densitymatrix == 'binary_string':
                self._initial_densitymatrix = backend_options['initial_densitymatrix']

        # Error for Rotation Gates
        if 'rotation_error' in backend_options:
            self._rotation_error = backend_options['rotation_error']

        # Error in CX based on Transition Selective model
        if 'ts_model_error' in backend_options:
            self._ts_model_error = backend_options['ts_model_error']

        # Error by Thermalization 
        if 'thermal_factor' in backend_options:
            self._thermal_factor = backend_options['thermal_factor']

        # Error by Decoherence
        if 'decoherence_factor' in backend_options:
            del_T = backend_options['decoherence_factor'][0]
            T_2 = backend_options['decoherence_factor'][1]
            self._decoherence_factor = np.exp(-del_T/T_2)

        # Error by state decay
        if 'decay_factor' in backend_options:
            del_T = backend_options['decay_factor'][0]
            T_1 = backend_options['decay_factor'][1]
            self._decay_factor = np.exp(-del_T/T_1)

        if 'depolarization_factor' in backend_options:
            self._depolarization_factor = backend_options['depolarization_factor']

        if 'chop_threshold' in backend_options:
            self._chop_threshold = backend_options['chop_threshold']
        elif hasattr(qobj_config, 'chop_threshold'):
            self._chop_threshold = qobj_config.chop_threshold

    def _initialize_errors(self):

        self._error_params.update({'one_qubit_gates':self._rotation_error})
        self._error_params.update({'two_qubit_gates':self._ts_model_error})
        self._error_params.update({'memory':{'thermalization':self._thermal_factor,
                                             'decoherence':self._decoherence_factor, 
                                             'amplitude_decay':self._decay_factor}
                                            })
        self._error_params.update({'measurement':self._depolarization_factor})

    def _initialize_densitymatrix(self):
        """
            Set the initial densitymatrix for simulation
            Default: All Zero [((I+sigma(3))/2)**num_qubits]
            Custom: max_mixed - Maximally Mixed [(I/2)**num_qubits]
                    uniform_superpos - Uniform Superposition [((I+sigma(1))/2)**num_qubits]
                    thermal_state - Thermalized State 
                    [([[1-p, 0],[0, p]])**num_qubits]
            ** -> Tensor product.
       """


        if self._initial_densitymatrix is None and self._custom_densitymatrix is None:
            self._densitymatrix = np.array([1,0,0,1], dtype=float)
            for i in range(self._number_of_qubits-1):
                self._densitymatrix = np.kron([1,0,0,1],self._densitymatrix)
        elif self._initial_densitymatrix is None and self._custom_densitymatrix == 'max_mixed':
            self._densitymatrix = np.array([1,0,0,0], dtype=float)
            for i in range(self._number_of_qubits-1):
                self._densitymatrix = np.kron([1,0,0,0], self._densitymatrix)
        elif self._initial_densitymatrix is None and self._custom_densitymatrix == 'uniform_superpos':
            self._densitymatrix = np.array([1,1,0,0], dtype=float)
            for i in range(self._number_of_qubits-1):
                self._densitymatrix = np.kron([1,1,0,0], self._densitymatrix)
        elif self._initial_densitymatrix is None and self._custom_densitymatrix == 'thermal_state':
            tf = 1-2*self._thermal_factor
            self._densitymatrix = np.array([1,0,0,tf], 
                                                dtype=float)
            for i in range(self._number_of_qubits-1):
                self._densitymatrix = np.kron([1,0,0,tf],
                                                    self._densitymatrix)
        elif self._initial_densitymatrix is not None and self._custom_densitymatrix == 'binary_string':
            ##print(self._initial_densitymatrix)
            ##print(self._custom_densitymatrix)
            if len(self._initial_densitymatrix) != self._number_of_qubits:
                raise BasicAerError('Wrong input binary string length')
            if self._initial_densitymatrix[-1] == '0':
                self._densitymatrix = np.array([1,0,0,1], dtype=float)
            else:
                self._densitymatrix = np.array([1,0,0,-1], dtype=float) 
            for idx in reversed(self._initial_densitymatrix[:-1]):
                if idx == '0':
                    self._densitymatrix = np.kron([1,0,0,1],self._densitymatrix)
                else:
                    self._densitymatrix = np.kron([1,0,0,-1],self._densitymatrix)
            self._initialize_densitymatrix = None      #For Normalization        
                                                          
        else:
            self._densitymatrix = self._initial_densitymatrix.copy()
        
        # Normalize
        if self._initial_densitymatrix is None:
            self._densitymatrix *= 0.5**(self._number_of_qubits)
        
        # Reshape to rank-N tensor
        self._densitymatrix = np.reshape(self._densitymatrix,
                                       self._number_of_qubits * [4])


    def _get_densitymatrix(self):
        """Return the current densitymatrix in JSON Result spec format"""
        # Coefficients
        vec = np.reshape(self._densitymatrix.real, 4 ** self._number_of_qubits)
        
        p_0 = np.array([[1, 0], [0, 1]], dtype = complex)
        p_1 = np.array([[0, 1], [1, 0]], dtype = complex)
        p_2 = np.array([[0, -1j], [1j, 0]], dtype = complex)
        p_3 = np.array([[1, 0], [0, -1]], dtype = complex)
        pauli_basis = [p_0, p_1, p_2, p_3]
        den_creat = [x for x in itertools.product([0,1,2,3], repeat=self._number_of_qubits)]
        den = []
        
        for creat in den_creat:
            op = pauli_basis[creat[0]]
            for idx in range(1, len(creat)):
                op = np.kron(op, pauli_basis[creat[idx]])
            den.append(op)
            op = None

        densitymatrix = vec[0]*den[0]

        for i in range(1, 4**self._number_of_qubits):
            densitymatrix += vec[i]*den[i]
        
        vec[abs(vec) < self._chop_threshold] = 0.0
        
        np.savetxt("a.txt", np.asarray(
            np.round(densitymatrix, 4)), fmt='%1.3f',newline="\n")
        
        return vec, np.round(densitymatrix,4)

    def _validate_measure_sampling(self, experiment):
        """Determine if measure sampling is allowed for an experiment

        Args:
            experiment (QobjExperiment): a qobj experiment.
        """
        # If shots=1 we should disable measure sampling.
        # This is also required for densitymatrix simulator to return the
        # correct final densitymatrix without silently dropping final measurements.
        if self._shots <= 1:
            self._sample_measure = False
            return

        # Check for config flag
        if hasattr(experiment.config, 'allows_measure_sampling'):
            self._sample_measure = experiment.config.allows_measure_sampling
        # If flag isn't found do a simple test to see if a circuit contains
        # no reset instructions, and no gates instructions after
        # the first measure.
        else:
            measure_flag = False
            for instruction in experiment.instructions:
                # If circuit contains reset operations we cannot sample
                if instruction.name == "reset":
                    self._sample_measure = False
                    return
                # If circuit contains a measure option then we can
                # sample only if all following operations are measures
                if measure_flag:
                    # If we find a non-measure instruction
                    # we cannot do measure sampling
                    if instruction.name not in ["measure", "barrier", "id", "u0"]:
                        self._sample_measure = False
                        return
                elif instruction.name == "measure":
                    measure_flag = True
            # If we made it to the end of the circuit without returning
            # measure sampling is allowed
            self._sample_measure = True

    def run(self, qobj, backend_options=None):
        """Run qobj asynchronously.

        Args:
            qobj (Qobj): payload of the experiment
            backend_options (dict): backend options

        Returns:
            BasicAerJob: derived from BaseJob

        Additional Information:
            backend_options: Is a dict of options for the backend. It may contain
                * "initial_densitymatrix": vector_like

            The "initial_densitymatrix" option specifies a custom initial
            initial densitymatrix for the simulator to be used instead of the all
            zero state. This size of this vector must be correct for the number
            of qubits in all experiments in the qobj.

            Example::

                backend_options = {
                    "initial_densitymatrix": np.array([1, 0, 0, 1j]) / np.sqrt(2),
                }
        """
        self._set_options(qobj_config=qobj.config,
                          backend_options=backend_options)
        job_id = str(uuid.uuid4())
        job = BasicAerJob(self, job_id, self._run_job, qobj)
        job.submit()
        return job

    def _run_job(self, job_id, qobj):
        """Run experiments in qobj

        Args:
            job_id (str): unique id for the job.
            qobj (Qobj): job description

        Returns:
            Result: Result object
        """
        self._validate(qobj)
        result_list = []
        self._shots = qobj.config.shots
        self._memory = getattr(qobj.config, 'memory', False)
        self._qobj_config = qobj.config
        start = time.time()
        for experiment in qobj.experiments:
            result_list.append(self.run_experiment(experiment))
        end = time.time()
        result = {'backend_name': self.name(),
                  'backend_version': self._configuration.backend_version,
                  'qobj_id': qobj.qobj_id,
                  'job_id': job_id,
                  'results': result_list,
                  'status': 'COMPLETED',
                  'success': True,
                  'time_taken': end-start,
                  'header': qobj.header.as_dict()}

        return Result.from_dict(result)

    def run_experiment(self, experiment):
        """Run an experiment (circuit) and return a single experiment result.

        Args:
            experiment (QobjExperiment): experiment from qobj experiments list

        Returns:
             dict: A result dictionary which looks something like::

                {
                "name": name of this experiment (obtained from qobj.experiment header)
                "seed": random seed used for simulation
                "shots": number of shots used in the simulation
                "data":
                    {
                    "counts": {'0x9: 5, ...},
                    "memory": ['0x9', '0xF', '0x1D', ..., '0x9']
                    },
                "status": status string for the simulation
                "success": boolean
                "time_taken": simulation time of this single experiment
                }
        Raises:
            BasicAerError: if an error occurred.
        """
        start_processing = time.time()
        self._number_of_qubits = experiment.config.n_qubits
        self._number_of_cmembits = experiment.config.memory_slots
        self._densitymatrix = 0
        self._classical_memory = 0
        self._classical_register = 0
        #self._sample_measure = False
        # Validate the dimension of initial densitymatrix if set
        self._validate_initial_densitymatrix()
        # Get the seed looking in circuit, qobj, and then random.
        if hasattr(experiment.config, 'seed_simulator'):
            seed_simulator = experiment.config.seed_simulator
        elif hasattr(self._qobj_config, 'seed_simulator'):
            seed_simulator = self._qobj_config.seed_simulator
        else:
            # For compatibility on Windows force dyte to be int32
            ## TODO
            # and set the maximum value to be (4 ** 31) - 1
            seed_simulator = np.random.randint(2147483647, dtype='int32')

        self._local_random.seed(seed=seed_simulator)
        # Check if measure sampling is supported for current circuit
        #self._validate_measure_sampling(experiment)

        # List of final counts for all shots
        memory = []
        # Check if we can sample measurements, if so we only perform 1 shot
        # and sample all outcomes from the final state vector
        if self._sample_measure:
            measure_sample_ops = []
            # Store (qubit, cmembit) pairs for all measure ops in circuit to
            # be sampled
        else:
            shots = self._shots

        self._initialize_densitymatrix()
        self._initialize_errors()
        # Initialize classical memory to all 0
        self._classical_memory = 0
        self._classical_register = 0
        
        experiment.instructions = single_gate_merge(experiment.instructions,
                                                    self._number_of_qubits)
            
        partitioned_instructions, levels = partition(experiment.instructions, 
                                                self._number_of_qubits)

        end_processing = time.time()
        start_runtime = time.time()

        for clock in range(levels):

            for operation in partitioned_instructions[clock]:

                conditional = getattr(operation, 'conditional', None)
                if isinstance(conditional, int):
                    conditional_bit_set = (self._classical_register >> conditional) & 1
                    if not conditional_bit_set:
                        continue
                elif conditional is not None:
                    mask = int(operation.conditional.mask, 16)
                    if mask > 0:
                        value = self._classical_memory & mask
                        while (mask & 0x1) == 0:
                            mask >>= 1
                            value >>= 1
                        if value != int(operation.conditional.val, 16):
                            continue

                if operation.name in ('U', 'u1', 'u2', 'u3'):
                    params = getattr(operation, 'params', None)
                    gate = single_gate_dm_matrix(operation.name, params)
                    qubit = operation.qubits[0]
                    self._add_unitary_single(gate, qubit)
                elif operation.name in ('id', 'u0'):
                    pass
                # Check if CX gate
                elif operation.name in ('CX', 'cx'):
                    #a, b = self._get_densitymatrix()
                    qubit0 = operation.qubits[0]
                    qubit1 = operation.qubits[1]
                    self._add_unitary_two(qubit0, qubit1)
                # Check if reset
                elif operation.name == 'reset':
                    qubit = operation.qubits[0]
                    self._add_qasm_reset(qubit)
                # Check if barrier
                elif operation.name == 'barrier':
                    pass
                # Check if measure
                #TODO FIX MEASURE
                elif operation.name == 'measure':
                    params = getattr(operation, 'params', None)
                    qubit = operation.qubits[0]
                    cmembit = operation.memory[0]

                    sngl_measure = True
                    part_measure = True
                    ensm_measure = True

                    len_pi = len(partitioned_instructions[clock])

                    for mt in range(partitioned_instructions[clock]):
                        para = getattr(operation, 'params', None)
                        if para != params[0]:
                            ensm_measure = False                            
                            part_measure = False
                            break

                    if params is not None:
                        params[0] = str(params[0])
                    else:
                        params = ['Z']

                    if params[0] == 'Bell':
                        part_measure = False
                        ensm_measure = False
                    
                    if part_measure or ensm_measure:
                        sngl_measure = False

                    cregbit = operation.register[0] if hasattr(operation, 'register') else None

                    if len_pi == 1 or sngl_measure:
                        if params[0] == 'X':
                            self._add_qasm_measure_X(
                                qubit, self._error_params['measurement'])
                        elif params[0] == 'Y':
                            self._add_qasm_measure_Y(
                                qubit, self._error_params['measurement'])
                        elif params[0] == 'N':
                            self._add_qasm_measure_N(
                                qubit, params[1], self._error_params['measurement'])
                        elif params[0] == 'Bell':
                            self._add_bell_basis_measure(int(params[1][0], int(params[1][1])))
                        else:
                            self._add_qasm_measure_Z(
                                qubit, self._error_params['measurement'])
                        # Check for the next groupings
                        partitioned_instructions[clock].remove(operation)       

                    elif part_measure and len_pi > 1 and len_pi < self._number_of_qubits:
                        mes_list = [x.qubits[0] for x in partitioned_instructions[clock]]
                        if params[0] != 'N':
                            self._add_partial_measure(
                                mes_list, self._error_params['measurement'], params[0])
                        else:
                            self._add_partial_measure(
                                mes_list, self._error_params['measurement'], 
                                params[0], params[1]
                            )
                        break
                    
                    else:
                        self._add_ensemble_measure(self._error_params['measurement'])
                        break

                    #if self._sample_measure:
                        # If sampling measurements record the qubit and cmembit
                        # for this measurement for later sampling
                        # measure_sample_ops.append((qubit, cmembit))
                    #else:
                        # If not sampling perform measurement as normal
                        #self._add_qasm_measure(qubit, cmembit, cregbit)
                elif operation.name == 'bfunc':
                    mask = int(operation.mask, 16)
                    relation = operation.relation
                    val = int(operation.val, 16)
                    cregbit = operation.register
                    cmembit = operation.memory if hasattr(operation, 'memory') else None
                    compared = (self._classical_register & mask) - val
                    if relation == '==':
                        outcome = (compared == 0)
                    elif relation == '!=':
                        outcome = (compared != 0)
                    elif relation == '<':
                        outcome = (compared < 0)
                    elif relation == '<=':
                        outcome = (compared <= 0)
                    elif relation == '>':
                        outcome = (compared > 0)
                    elif relation == '>=':
                        outcome = (compared >= 0)
                    else:
                        raise BasicAerError('Invalid boolean function relation.')
                    # Store outcome in register and optionally memory slot
                    regbit = 1 << cregbit
                    self._classical_register = \
                        (self._classical_register & (~regbit)) | (int(outcome) << cregbit)
                    if cmembit is not None:
                        membit = 1 << cmembit
                        self._classical_memory = \
                            (self._classical_memory & (~membit)) | (int(outcome) << cmembit)
                else:
                    backend = self.name()
                    err_msg = '{0} encountered unrecognized operation "{1}"'
                    raise BasicAerError(err_msg.format(backend, operation.name))

                # Add Memory errors at the end of each clock cycle
                for qb in range(self._number_of_qubits):
                    self._add_decoherence_and_amp_decay(clock, 
                                f = self._error_params['memory']['decoherence'], 
                                p = self._error_params['memory']['thermalization'], 
                                g = self._error_params['memory']['amplitude_decay']
                            )

        # Add final creg data to memory list
        if self._number_of_cmembits > 0:
            if self._sample_measure:
                # If sampling we generate all shot samples from the final densitymatrix
                memory = self._add_sample_measure(measure_sample_ops, self._shots)
            else:
                # Turn classical_memory (int) into bit string and pad zero for unused cmembits
                outcome = bin(self._classical_memory)[2:]
                memory.append(hex(int(outcome, 2)))

        # Add data
        data = {'counts': dict(Counter(memory))}
        # Optionally add memory list
        if self._memory:
            data['memory'] = memory
        # Optionally add final densitymatrix
        if self.SHOW_FINAL_STATE:
            data['coeffmatrix'], data['densitymatrix'] = self._get_densitymatrix()
            ##print(data['densitymatrix'])
            # Remove empty counts and memory for densitymatrix simulator
            if not data['counts']:
                data.pop('counts')
            if 'memory' in data and not data['memory']:
                data.pop('memory')
        end_runtime = time.time()
        return {'name': experiment.header.name,
                'seed_simulator': seed_simulator,
                'shots': self._shots,
                'data': data,
                'status': 'DONE',
                'success': True,
                'processing_time_taken': -start_processing+end_processing,
                'running_time_taken': -start_runtime+end_runtime,
                'header': experiment.header.as_dict()}

    def _validate(self, qobj):
        """Semantic validations of the qobj which cannot be done via schemas."""
        n_qubits = qobj.config.n_qubits
        max_qubits = self.configuration().n_qubits
        if n_qubits > max_qubits:
            raise BasicAerError('Number of qubits {} '.format(n_qubits) +
                                'is greater than maximum ({}) '.format(max_qubits) +
                                'for "{}".'.format(self.name()))
        for experiment in qobj.experiments:
            name = experiment.header.name
            if experiment.config.memory_slots == 0:
                logger.warning('No classical registers in circuit "%s", '
                               'counts will be empty.', name)
            elif 'measure' not in [op.name for op in experiment.instructions]:
                logger.warning('No measurements in circuit "%s", '
                               'classical register will remain all zeros.', name)<|MERGE_RESOLUTION|>--- conflicted
+++ resolved
@@ -345,13 +345,6 @@
 
         for i in range(2**num_measured):
             prob.update({prob_key[i]: probabilities[i]})
-<<<<<<< HEAD
-
-=======
-        #print(prob)
-        #print(sum(prob.values()))
-        # pprint.p#print(max(prob, key=prob.get))
->>>>>>> d863196e
         return probabilities
 
     def _add_bell_basis_measure(self, qubit_1, qubit_2):

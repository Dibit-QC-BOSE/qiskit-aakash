# -*- coding: utf-8 -*-

# This code is part of Qiskit.
#
# (C) Copyright IBM 2017.
#
# This code is licensed under the Apache License, Version 2.0. You may
# obtain a copy of this license in the LICENSE.txt file in the root directory
# of this source tree or at http://www.apache.org/licenses/LICENSE-2.0.
#
# Any modifications or derivative works of this code must retain this
# copyright notice, and modified files need to carry a notice indicating
# that they have been altered from the originals.

# pylint: disable=arguments-differ

"""Contains a (slow) python simulator.

It simulates a qasm quantum circuit (an experiment) that has been compiled
to run on the simulator. It is exponential in the number of qubits.

The simulator is run using

.. code-block:: python

    DmSimulatorPy().run(qobj)

Where the input is a Qobj object and the output is a BasicAerJob object, which can
later be queried for the Result object. The result will contain a 'memory' data
field, which is a result of measurements for each shot.
"""

import uuid
import time
import logging

from math import log2
from collections import Counter
import numpy as np
import itertools

from qiskit.util import local_hardware_info
from qiskit.providers.models import QasmBackendConfiguration
from qiskit.result import Result
from qiskit.providers import BaseBackend
from qiskit.providers.basicaer.basicaerjob import BasicAerJob
from .exceptions import BasicAerError
from .basicaertools import *

logger = logging.getLogger(__name__)


class DmSimulatorPy(BaseBackend):
    """Python implementation of a Density Matrix simulator."""

    MAX_QUBITS_MEMORY = int(log2(local_hardware_info()['memory'] * (1024 ** 3) / 16))

    DEFAULT_CONFIGURATION = {
        'backend_name': 'dm_simulator',
        'backend_version': '2.0.0',
        'n_qubits': MAX_QUBITS_MEMORY,
        'url': 'https://github.com/Qiskit/qiskit-terra',
        'simulator': True,
        'local': True,
        'conditional': True,
        'open_pulse': False,
        'memory': True,
        'max_shots': 1,
        'coupling_map': None,
        'description': 'A python simulator for qasm experiments',
        'basis_gates': ['u1', 'u2', 'u3', 'cx', 'id', 'unitary'],
        'gates': [
            {
                'name': 'u1',
                'parameters': ['lambda'],
                'qasm_def': 'gate u1(lambda) q { U(0,0,lambda) q; }'
            },
            {
                'name': 'u2',
                'parameters': ['phi', 'lambda'],
                'qasm_def': 'gate u2(phi,lambda) q { U(pi/2,phi,lambda) q; }'
            },
            {
                'name': 'u3',
                'parameters': ['theta', 'phi', 'lambda'],
                'qasm_def': 'gate u3(theta,phi,lambda) q { U(theta,phi,lambda) q; }'
            },
            {
                'name': 'cx',
                'parameters': ['c', 't'],
                'qasm_def': 'gate cx c,t { CX c,t; }'
            },
            {
                'name': 'id',
                'parameters': ['a'],
                'qasm_def': 'gate id a { U(0,0,0) a; }'
            },
            {
                'name': 'unitary',
                'parameters': ['matrix'],
                'qasm_def': 'unitary(matrix) q1, q2,...'
            }
        ]
    }

    DEFAULT_OPTIONS = {
        "initial_densitymatrix": None,
        "chop_threshold": 1e-15,
        "thermal_factor": 0.,
        "decoherence_factor": 1.,
        "depolarization_factor": 1.,
        "decay_factor": 1.,
        "rotation_error": {'rx':[1., 0.], 'ry':[1., 0.], 'rz': [1., 0.]},
        "tsp_model_error": [1., 0.]
    }

    # Class level variable to return the final state at the end of simulation
    # This should be set to True for the densitymatrix simulator
    SHOW_FINAL_STATE = True
    DEBUG = True

    def __init__(self, configuration=None, provider=None):

        super().__init__(configuration=(
            configuration or QasmBackendConfiguration.from_dict(self.DEFAULT_CONFIGURATION)),
                         provider=provider)

        # Define attributes in __init__.
        self._local_random = np.random.RandomState()
        self._classical_memory = 0
        self._classical_register = 0
        self._densitymatrix = 0
        self._probability_of_zero = 0.0
        self._number_of_cmembits = 0
        self._number_of_qubits = 0
        self._shots = 0
        self._memory = False
        self._custom_densitymatrix = None
        self._initial_densitymatrix = self.DEFAULT_OPTIONS["initial_densitymatrix"]
        self._chop_threshold = self.DEFAULT_OPTIONS["chop_threshold"]
        self._qobj_config = None
        # Errors
        self._error_params = {}
        self._rotation_error = None         # [<cos(fluctuation)>, mean] , Single Rotation gates errors
        self._tsp_model_error = None        # [<cos(fluctuation)>, mean]  , Transition selective pulse error 
        self._thermal_factor = None         # p
        self._decoherence_factor = None     # f
        self._decay_factor = None           # g
        self._depolarization_factor = None  # During Measurement (Bit flip and Depolarization have the same effect)
        # TEMP
        self._sample_measure = False
        self._get_den_mat = True
        self._error_included = False

    def _add_unitary_single(self, gate, qubit):
        """Apply an arbitrary 1-qubit unitary matrix.

        Args:
            params (list): list of parameters for U1,U2 and U3 gate.
            qubit (int): the qubit to apply gate to
        """
        
        # changing density matrix
        lt, mt, rt = 4 ** qubit, 4, 4 ** (self._number_of_qubits-qubit-1)
        self._densitymatrix = np.reshape(self._densitymatrix, (lt, mt, rt))

        for idx in gate: # For Rotations in the Decomposed Gate list
            self._densitymatrix = rt_gate_dm_matrix(
                idx[0], idx[1], self._error_params['one_qubit_gates'][idx[0]], self._densitymatrix, qubit, self._number_of_qubits)

        self._densitymatrix = np.reshape(self._densitymatrix,
                                    self._number_of_qubits * [4])

    def _add_unitary_two(self, qubit0, qubit1):
        """Apply a two-qubit unitary matrix.

        Args:
            gate (matrix_like): a the two-qubit gate matrix
            qubit0 (int): control qubit 
            qubit1 (int): target qubit
        """ 
        
        self._densitymatrix = cx_gate_dm_matrix(self._densitymatrix,
                                                qubit0, qubit1, self._error_params['two_qubit_gates'],self._number_of_qubits)
        
        self._densitymatrix = np.reshape(self._densitymatrix,
                                        self._number_of_qubits * [4])

    def _add_decoherence_and_amp_decay(self, level, f, p, g):
        """ Apply decoherence transofrmation and amplitude decay transformation independently 
            to all the qubits. Off-diagonal elements of the density get contracted by a factor
            'f' due to decoherence and 'sqrt(g)' due to amplitude decay. Diagonal elements decay
            towards the thermal state.
        Args:
            level (int):    Clock cycle number
            f     (float):  Contraction of diagonal elements due to T_2 (coherence time) 
            p     (float):  Thermal factor corresponding to the asymptotic state
            g     (float):  Decay rate for the excited state component
        """ 
        sg = np.sqrt(g)
        off_diag_contract = np.sqrt(g) * f
        diag_decay = (1-g)*(1-2*p)

        for qb in range(self._number_of_qubits):

            lt, mt, rt = 4 ** qb, 4, 4 ** (self._number_of_qubits - qb - 1)
            self._densitymatrix = np.reshape(self._densitymatrix, (lt, mt, rt))
            temp = self._densitymatrix.copy()  # qc.measure(q[0], c[0])
       
            self._densitymatrix[:, 1, :] = off_diag_contract * \
                                            temp[:, 1, :]
            self._densitymatrix[:, 2, :] = off_diag_contract * \
                                            temp[:, 2, :]
            self._densitymatrix[:, 3, :] =  g * temp[:, 3, :] + \
                                                    diag_decay * temp[:, 0, :]
        
        self._densitymatrix = np.reshape(self._densitymatrix,
                                         self._number_of_qubits * [4])

    def _add_ensemble_measure(self, basis, err_param):
        """Perform complete computational basis measurement for current densitymatrix.

        Args:
            err_param   (float): Reduction in polarization during measurement
        Returns:
            list: Complete list of probabilities. 
        """
        # TODO Generalize it
        supplement_data = {'X': [0, 1], 'Y': [0, 2], 'Z': [0, 3]}

        if basis != 'N':
            # We get indices used for Probability Measurement via this.
            measure_ind = [x for x in itertools.product(supplement_data[basis], repeat=self._number_of_qubits)]
            # We get coefficient values stored at those indices via this. 
            operator_ind = [self._densitymatrix[x] for x in measure_ind]
            # We get permutations of signs for summing those coefficient values.
            operator_mes = np.array([[1, err_param], [1, -err_param]], dtype=float)
            for i in range(self._number_of_qubits-1):
                operator_mes = np.kron(np.array([[1, err_param], [1, -err_param]]), operator_mes)

            # We get 2**n probabilities via this.
            probabilities = np.reshape(
                                np.array([np.sum(np.multiply(operator_ind, x)) for x in operator_mes]), 
                                2**self._number_of_qubits)

            key = [x for x in itertools.product([0,1],repeat = self._number_of_qubits)]
            prob_key = [''.join(str(y) for y in x) for x in key]
            prob = {}

            for i in range(2**self._number_of_qubits):
                prob.update({prob_key[i]: probabilities[i]})


    def _add_partial_measure(self, qubits, cmembits , cregbits , err_param, basis, add_param = None):
        """Perform complete computational basis measurement for current densitymatrix.

        Args:
            err_param   (float): Reduction in polarization during measurement
        Returns:
            list: Complete list of probabilities. 
        """
        supplement_data = { 'X':[self._add_qasm_measure_X, [0, 1]], 
                            'Y':[self._add_qasm_measure_Y, [0, 2]], 
                            'Z':[self._add_qasm_measure_Z, [0, 3]] 
                        }

        if basis != 'N':
            measured_qubits = qubits #list({qubit for qubit, cmembit in measure_params})
            num_measured = len(measured_qubits)

            axis = list(range(self._number_of_qubits))
            for qubit in reversed(measured_qubits):
                axis.remove(qubit)

            # We get indices used for Probability Measurement via this.
            measure_ind = [x for x in itertools.product(
                supplement_data[basis][1], repeat=self._number_of_qubits)]
            # We get coefficient values stored at those indices via this.
            operator_ind = [self._densitymatrix[x] for x in measure_ind]
            # We get permutations of signs for summing those coefficient values.
            operator_mes = np.array([[1, err_param], [1, -err_param]], dtype=float)
            for i in range(self._number_of_qubits-1):
                operator_mes = np.kron(
                    np.array([[1, err_param], [1, -err_param]]), operator_mes)

            probabilities = np.reshape(np.sum(np.reshape(np.array([np.sum(np.multiply(
                operator_ind, x)) for x in operator_mes]), self._number_of_qubits * [2]),  
                axis=tuple(axis)), 2**num_measured)
        
            key = [x for x in itertools.product(
                [0, 1], repeat=num_measured)]
            prob_key = [''.join(str(y) for y in x) for x in key]
            prob = {}

            for i in range(2**num_measured):
                prob.update({prob_key[i]: probabilities[i]})
        
        for mqb,mcb,mcregb in list(zip(measured_qubits,cmembits,cregbits)):
            if basis == 'N' and add_param is not None:
                self._add_qasm_measure_N(
                    mqb, mcb, mcregb, add_param, self._error_params['measurement'])
            else:
<<<<<<< HEAD
                self._add_qasm_measure_Z(
                    mqb, mcb, mcregb, self._error_params['measurement'])

        key = [x for x in itertools.product(
            [0, 1], repeat=num_measured)]
        prob_key = [''.join(str(y) for y in x) for x in key]
        prob = {}

        for i in range(2**num_measured):
            prob.update({prob_key[i]: probabilities[i]})
        return probabilities

        # TODO Do we need to return outcomes as well?

    def _add_bell_basis_measure(self, qubit_1, qubit_2, err_param = 1.0):
=======
                supplement_data[basis][0](mqb, mcb, mcregb, 
                                self._error_params['measurement'])
        
    def _add_bell_basis_measure(self, qubit_1, qubit_2):
>>>>>>> 42551ee2
        """
        Apply a Bell basisi measure instruction to two qubits.
        Post measurement density matrix is returned in the same array.

        Args:
            qubit_1 (int): first qubit of Bell pair.
            qubit_2 (int): second qubit of Bell pair.
            err_param (float): Reduction in polarization during measurement.
        
        Returns:
            Four probabilities in the (|00>+|11>,|00>-|11>,|01>+|10>,|01>-|10>) basis.
        """
        q_1 = min(qubit_1, qubit_2)
        q_2 = max(qubit_1, qubit_2)

        #update density matrix
        self._densitymatrix = np.reshape(self._densitymatrix,(4**(self._number_of_qubits-q_2-1), 4, 4**(q_2-q_1-1), 4, 4**q_1))
        k = [0.0,0.0,0.0,0.0]
        for i in range(4):
            for j in range(4):
                if i != j:
                    self._densitymatrix[:,i,:,j,:] = 0

        self._densitymatrix[:,1,:,1,:] *= err_param
        self._densitymatrix[:,2,:,2,:] *= err_param
        self._densitymatrix[:,3,:,3,:] *= err_param

        k[0] = self._densitymatrix[:,0,:,0,:].sum()
        k[1] = self._densitymatrix[:,1,:,1,:].sum()
        k[2] = self._densitymatrix[:,2,:,2,:].sum()
        k[3] = self._densitymatrix[:,3,:,3,:].sum()
        bell_probabilities[0] = 0.25*(k[0] + k[1] - k[2] + k[3])
        bell_probabilities[1] = 0.25*(k[0] - k[1] + k[2] + k[3])
        bell_probabilities[2] = 0.25*(k[0] + k[1] + k[2] - k[3])
        bell_probabilities[3] = 0.25*(k[0] - k[1] - k[2] - k[3])

        self._densitymatrix = np.reshape(self._densitymatrix,self._number_of_qubits*[4])

        return bell_probabilities
    
    def _add_qasm_measure_X(self, qubit, cmembit,cregbit=None, err_param=1.0):
        """Apply a X basis measure instruction to a qubit. 
        Post-measurement density matrix is returned in the same array.

        Args:
            qubit (int): qubit is the qubit measured.
            err_param   (float): Reduction in polarization during measurement
        Return
            probability_of_zero (float): is the probability of getting zero state as outcome.   
        """

        # update density matrix
        self._densitymatrix = np.reshape(self._densitymatrix,(4**(qubit),4,4**(self._number_of_qubits-qubit-1)))
<<<<<<< HEAD
        p_3 = 0.0
   
        self._densitymatrix[:,1,:] = 0
        self._densitymatrix[:,2,:] = 0
        self._densitymatrix[:,3,:] *= err_param
        p_3 = self._densitymatrix[:,3,:].sum()
        
        self._densitymatrix = np.reshape(self._densitymatrix,
                                         self._number_of_qubits * [4])

        probability_of_zero = 0.5 * (1 + p_3)
=======
        p_1 = 0.0

        self._densitymatrix[:,2,:] = 0
        self._densitymatrix[:,3,:] = 0
        self._densitymatrix[:,1,:] *= err_param
        p_1 = self._densitymatrix[:, 1, :].sum()
               
        self._densitymatrix = np.reshape(self._densitymatrix,
                                         self._number_of_qubits * [4])

        probability_of_zero = 0.5 * (1 + p_1)
>>>>>>> 42551ee2
        probability_of_one = 1 - probability_of_zero


        if probability_of_zero > probability_of_one:
            outcome, probability = 0,probability_of_zero
        else:
            outcome, probability = 1, probability_of_one

        membit = 1 << cmembit
        self._classical_memory = (self._classical_memory & (
            ~membit)) | (int(outcome) << cmembit)

        if cregbit is not None:
            regbit = 1 << cregbit
            self._classical_register = \
                (self._classical_register & (~regbit)) | (
                    int(outcome) << cregbit)

        return outcome,probability

    def _add_qasm_measure_Y(self, qubit, cmembit, cregbit=None, err_param=1.0):
        """Apply a Y basis measure instruction to a qubit. 
        Post-measurement density matrix is returned in the same array.

        Args:
            qubit (int): qubit is the qubit measured.
            err_param   (float): Reduction in polarization during measurement
        Return
            probability_of_zero (float): is the probability of getting zero state as outcome.   
        """

        # update density matrix
        self._densitymatrix = np.reshape(self._densitymatrix,(4**(qubit),4,4**(self._number_of_qubits-qubit-1)))
        p_2 = 0.0

        self._densitymatrix[:,1,:] = 0
        self._densitymatrix[:,3,:] = 0
        self._densitymatrix[:,2,:] *= err_param
        p_2 = self._densitymatrix[:,2,:].sum()

        self._densitymatrix = np.reshape(self._densitymatrix,
                                         self._number_of_qubits * [4])

        probability_of_zero = 0.5 * (1 + p_2)
        probability_of_one = 1 - probability_of_zero


        if probability_of_zero > probability_of_one:
            outcome, probability = 0, probability_of_zero
        else:
            outcome, probability = 1, probability_of_one

        membit = 1 << cmembit
        self._classical_memory = (self._classical_memory & (
            ~membit)) | (int(outcome) << cmembit)

        if cregbit is not None:
            regbit = 1 << cregbit
            self._classical_register = \
                (self._classical_register & (~regbit)) | (
                    int(outcome) << cregbit)

        return outcome, probability

    def _add_qasm_measure_Z(self, qubit, cmembit, cregbit=None, err_param=1.0):
        """Apply a Z basis measure instruction to a qubit. 
        Post-measurement density matrix is returned in the same array.

        Args:
            qubit (int): qubit is the qubit measured.
            err_param   (float): Reduction in polarization during measurement
        Return
            probability_of_zero (float): is the probability of getting zero state as outcome.   
        """

        # update density matrix
        #print(err_param)
        self._densitymatrix = np.reshape(
            self._densitymatrix, (4**(qubit), 4, 4**(self._number_of_qubits-qubit-1)))
        p_3 = 0.0

        self._densitymatrix[:, 1, :] = 0
        self._densitymatrix[:, 2, :] = 0
        self._densitymatrix[:, 3, :] *= err_param
        p_3 = self._densitymatrix[:, 3, :].sum()

        self._densitymatrix = np.reshape(self._densitymatrix,
                                         self._number_of_qubits * [4])

        probability_of_zero = 0.5 * (1 + p_3)
        probability_of_one = 1 - probability_of_zero

        if probability_of_zero > probability_of_one:
            outcome, probability = 0, probability_of_zero
        else:
            outcome, probability = 1, probability_of_one

        membit = 1 << cmembit
        self._classical_memory = (self._classical_memory & (
            ~membit)) | (int(outcome) << cmembit)

        if cregbit is not None:
            regbit = 1 << cregbit
            self._classical_register = \
                (self._classical_register & (~regbit)) | (
                    int(outcome) << cregbit)

        return outcome, probability

    def _add_qasm_measure_N(self, qubit , cmembit , cregbit = None, n = (0.0,0.0,1.0), err_param = 1.0):
        """Apply a general n-axis measure instruction to a qubit. 
        Post-measurement density matrix is returned in the same array.

        Args:
            qubit       (int): Qubit is the qubit measured.
            n           (vec): Axis of measurement.
            err_param   (float): Reduction in polarization during measurement
        Return
            probability_of_zero (float): is the probability of getting zero state as outcome.   
        """

        # update density matrix
        self._densitymatrix = np.reshape(self._densitymatrix,(4**(qubit),4,4**(self._number_of_qubits-qubit-1)))

        p_n = 0.0

        temp = n[0]*self._densitymatrix[:,1,:] + n[1]*self._densitymatrix[:,2,:] + \
                       n[2]*self._densitymatrix[:,3,:]
        temp *= err_param
                
        self._densitymatrix[:,1,:] = temp*n[0] 
        self._densitymatrix[:,2,:] = temp*n[1]
        self._densitymatrix[:,3,:] = temp*n[2]

        p_n =  temp.sum()

        self._densitymatrix = np.reshape(self._densitymatrix,
                                         self._number_of_qubits * [4])

        probability_of_zero = 0.5 * (1 + p_n)
        probability_of_one = 1 - probability_of_zero


        if probability_of_zero > probability_of_one:
            outcome, probability = 0, probability_of_zero
        else:
            outcome, probability = 1, probability_of_one

        membit = 1 << cmembit
        self._classical_memory = (self._classical_memory & (
            ~membit)) | (int(outcome) << cmembit)

        if cregbit is not None:
            regbit = 1 << cregbit
            self._classical_register = \
                (self._classical_register & (~regbit)) | (
                    int(outcome) << cregbit)

        return outcome, probability

    def _add_qasm_reset(self, qubit):
        """Apply a reset instruction to a qubit.

        Args:
            qubit (int): the qubit being reset

        This is done by setting the measured qubit to the zero state.
        It is equivalent to performing P0*rho*P0+X*P1*rho*P1*X.
        """

        # update density matrix
        self._densitymatrix =  np.reshape(self._densitymatrix,(4**(qubit),4,4**(self._number_of_qubits-qubit-1)))

        self._densitymatrix[:,1,:] = 0
        self._densitymatrix[:,2,:] = 0
        self._densitymatrix[:,3,:] = self._densitymatrix[:,0,:].copy()


    def _validate_initial_densitymatrix(self):
        """Validate an initial densitymatrix"""
        # If initial densitymatrix isn't set we don't need to validate
        if self._initial_densitymatrix is None:
            return
        if self._custom_densitymatrix == 'binary_string':
            return 
        # Check densitymatrix is correct length for number of qubits
        length = np.size(self._initial_densitymatrix)
        ##print(length, self._number_of_qubits)
        required_dim = 4 ** self._number_of_qubits
        
        if length != required_dim:
            raise BasicAerError('initial densitymatrix is incorrect length: ' + '{} != {}'.format(length, required_dim))

        if self._densitymatrix[0] != 1:
            raise BasicAerError('Trace of initial densitymatrix is not one: ' + '{} != {}'.format(self._densitymatrix[0], 1))

    def _set_options(self, qobj_config=None, backend_options=None):
        """Set the backend options for all experiments in a qobj"""
        # Reset default options
        self._initial_densitymatrix = self.DEFAULT_OPTIONS["initial_densitymatrix"]
        self._chop_threshold = self.DEFAULT_OPTIONS["chop_threshold"]
        self._rotation_error = self.DEFAULT_OPTIONS["rotation_error"]
        self._tsp_model_error = self.DEFAULT_OPTIONS["tsp_model_error"]
        self._thermal_factor = self.DEFAULT_OPTIONS["thermal_factor"]
        self._decoherence_factor = self.DEFAULT_OPTIONS["decoherence_factor"]
        self._decay_factor = self.DEFAULT_OPTIONS["decay_factor"]
        self._depolarization_factor = self.DEFAULT_OPTIONS["depolarization_factor"]

        if backend_options is None:
            backend_options = {}
        
        # Check for custom initial densitymatrix in backend_options first,
        # then config second
        if 'initial_densitymatrix' in backend_options:
            self._initial_densitymatrix = np.array(backend_options['initial_densitymatrix'], dtype=float)
        elif hasattr(qobj_config, 'initial_densitymatrix'):
            self._initial_densitymatrix = np.array(qobj_config.initial_densitymatrix,
                                                 dtype=float)

        if 'custom_densitymatrix' in backend_options:
            self._custom_densitymatrix = backend_options['custom_densitymatrix']
            if self._custom_densitymatrix == 'binary_string':
                self._initial_densitymatrix = backend_options['initial_densitymatrix']

        # Error for Rotation Gates
        if 'rotation_error' in backend_options:
            if type(backend_options['rotation_error']) != dict or not all(x in ['rx', 'ry', 'rz'] for x in backend_options['rotation_error']) :
                raise BasicAerError('Error! Incorrect Rotation Error parameters, Expected argument : A dict with rotation gate as key and a list of 2 reals ranging between 0 and 1 both inclusive as their values.')
            else:
                for gt, vl in backend_options['rotation_error'].items():
                    self._rotation_error.update({gt:vl})

        # Error in CX based on Transition Selective model
        if 'tsp_model_error' in backend_options:
            if type(backend_options['tsp_model_error']) != list or len(backend_options['tsp_model_error']) !=2 or backend_options['tsp_model_error'][0] > 1 or backend_options['tsp_model_error'][1] > 1:
                raise BasicAerError('Error! Incorrect transition model error parameter, Expected argument : A list of 2 reals ranging between 0 and 1 both inclusive.')
            else:
                self._ts_model_error = backend_options['tsp_model_error']

        # Error by Thermalization
        if 'thermal_factor' in backend_options:
            self._thermal_factor = backend_options['thermal_factor']

        # Error by Decoherence
        if 'decoherence_factor' in backend_options:
            del_T = backend_options['decoherence_factor'][0]
            T_2 = backend_options['decoherence_factor'][1]
            self._decoherence_factor = np.exp(-del_T/T_2)

        # Error by state decay
        if 'decay_factor' in backend_options:
            del_T = backend_options['decay_factor'][0]
            T_1 = backend_options['decay_factor'][1]
            self._decay_factor = np.exp(-del_T/T_1)

        if 'depolarization_factor' in backend_options:
            self._depolarization_factor = backend_options['depolarization_factor']

        if 'chop_threshold' in backend_options:
            self._chop_threshold = backend_options['chop_threshold']
        elif hasattr(qobj_config, 'chop_threshold'):
            self._chop_threshold = qobj_config.chop_threshold

        if 'compute_densitymatrix' in backend_options:
            self._get_den_mat = backend_options['compute_densitymatrix']
        
        if 'debug' in backend_options:
            DEBUG = backend_options['debug']


    def _initialize_errors(self):

        self._error_params.update({'one_qubit_gates':self._rotation_error})
        self._error_params.update({'two_qubit_gates':self._tsp_model_error})
        self._error_params.update({'memory':{'thermalization':self._thermal_factor,
                                             'decoherence':self._decoherence_factor, 
                                             'amplitude_decay':self._decay_factor}
                                            })
        self._error_params.update({'measurement':self._depolarization_factor})

    def _initialize_densitymatrix(self):
        """
            Set the initial densitymatrix for simulation
            Default: All Zero [((I+sigma(3))/2)**num_qubits]
            Custom: max_mixed - Maximally Mixed [(I/2)**num_qubits]
                    uniform_superpos - Uniform Superposition [((I+sigma(1))/2)**num_qubits]
                    thermal_state - Thermalized State 
                    [([[1-p, 0],[0, p]])**num_qubits]
            ** -> Tensor product.
       """


        if self._initial_densitymatrix is None and self._custom_densitymatrix is None:
            self._densitymatrix = np.array([1,0,0,1], dtype=float)
            for i in range(self._number_of_qubits-1):
                self._densitymatrix = np.kron([1,0,0,1],self._densitymatrix)
        elif self._initial_densitymatrix is None and self._custom_densitymatrix == 'max_mixed':
            self._densitymatrix = np.array([1,0,0,0], dtype=float)
            for i in range(self._number_of_qubits-1):
                self._densitymatrix = np.kron([1,0,0,0], self._densitymatrix)
        elif self._initial_densitymatrix is None and self._custom_densitymatrix == 'uniform_superpos':
            self._densitymatrix = np.array([1,1,0,0], dtype=float)
            for i in range(self._number_of_qubits-1):
                self._densitymatrix = np.kron([1,1,0,0], self._densitymatrix)
        elif self._initial_densitymatrix is None and self._custom_densitymatrix == 'thermal_state':
            tf = 1-2*self._thermal_factor
            self._densitymatrix = np.array([1,0,0,tf], 
                                                dtype=float)
            for i in range(self._number_of_qubits-1):
                self._densitymatrix = np.kron([1,0,0,tf],
                                                    self._densitymatrix)
        elif self._initial_densitymatrix is not None and self._custom_densitymatrix == 'binary_string':
            if len(self._initial_densitymatrix) != self._number_of_qubits:
                raise BasicAerError('Wrong input binary string length')
            if self._initial_densitymatrix[0] == '0':
                self._densitymatrix = np.array([1,0,0,1], dtype=float)
            else:
                self._densitymatrix = np.array([1,0,0,-1], dtype=float) 
            for idx in self._initial_densitymatrix[1:]:
                if idx == '0':
                    self._densitymatrix = np.kron([1,0,0,1],self._densitymatrix)
                else:
                    self._densitymatrix = np.kron([1,0,0,-1],self._densitymatrix)
            self._initialize_densitymatrix = None      #For Normalization        
                                                          
        else:
            self._densitymatrix = self._initial_densitymatrix.copy()
        
        # Normalize
        if self._initial_densitymatrix is None:
            self._densitymatrix *= 0.5**(self._number_of_qubits)
        
        # Reshape to rank-N tensor
        self._densitymatrix = np.reshape(self._densitymatrix,
                                       self._number_of_qubits * [4])

    def _compute_densitymatrix(self, vec):
        '''
            Generates density matrix from a given coefficient matrix
        '''

        p_0 = np.array([[1, 0], [0, 1]], dtype=complex)
        p_1 = np.array([[0, 1], [1, 0]], dtype=complex)
        p_2 = np.array([[0, -1j], [1j, 0]], dtype=complex)
        p_3 = np.array([[1, 0], [0, -1]], dtype=complex)
        pauli_basis = [p_0, p_1, p_2, p_3]
        den_creat = [x for x in itertools.product(
            [0, 1, 2, 3], repeat=self._number_of_qubits)]
        densitymatrix = np.zeros((2**self._number_of_qubits, 2**self._number_of_qubits), dtype=complex)
     
        for i in range(len(den_creat)):
            creat = den_creat[i]
            op = pauli_basis[creat[0]]
            for idx in range(1, len(creat)):
                op = np.kron(op, pauli_basis[creat[idx]])
            densitymatrix += op*vec[i]
            op = None

        
        if not self._error_included:
            np.savetxt("a.txt", np.asarray(
                np.round(densitymatrix, 4)), fmt='%1.3f', newline="\n")
        else:
            np.savetxt("a1.txt", np.asarray(
                np.round(densitymatrix, 4)), fmt='%1.3f', newline="\n")

        return densitymatrix

    def _get_densitymatrix(self):
        """Return the current densitymatrix in JSON Result spec format"""
        # Coefficients
        vec = np.reshape(self._densitymatrix.real, 4 ** self._number_of_qubits)
        vec[abs(vec) < self._chop_threshold] = 0.0
        #pprint.pprint(vec)
        if self._get_den_mat:
            densitymatrix = self._compute_densitymatrix(vec)
            return vec, densitymatrix
        else:
            densitymatrix = None
            return vec

    def _validate_measure_sampling(self, experiment):
        """Determine if measure sampling is allowed for an experiment

        Args:
            experiment (QobjExperiment): a qobj experiment.
        """
        # If shots=1 we should disable measure sampling.
        # This is also required for densitymatrix simulator to return the
        # correct final densitymatrix without silently dropping final measurements.
        if self._shots <= 1:
            self._sample_measure = False
            return

        # Check for config flag
        if hasattr(experiment.config, 'allows_measure_sampling'):
            self._sample_measure = experiment.config.allows_measure_sampling
        # If flag isn't found do a simple test to see if a circuit contains
        # no reset instructions, and no gates instructions after
        # the first measure.
        else:
            measure_flag = False
            for instruction in experiment.instructions:
                # If circuit contains reset operations we cannot sample
                if instruction.name == "reset":
                    self._sample_measure = False
                    return
                # If circuit contains a measure option then we can
                # sample only if all following operations are measures
                if measure_flag:
                    # If we find a non-measure instruction
                    # we cannot do measure sampling
                    if instruction.name not in ["measure", "barrier", "id", "u0"]:
                        self._sample_measure = False
                        return
                elif instruction.name == "measure":
                    measure_flag = True
            # If we made it to the end of the circuit without returning
            # measure sampling is allowed
            self._sample_measure = True

    def run(self, qobj, backend_options=None):
        """Run qobj asynchronously.

        Args:
            qobj (Qobj): payload of the experiment
            backend_options (dict): backend options

        Returns:
            BasicAerJob: derived from BaseJob

        Additional Information:
            backend_options: Is a dict of options for the backend. It may contain
                * "initial_densitymatrix": vector_like

            The "initial_densitymatrix" option specifies a custom initial
            initial densitymatrix for the simulator to be used instead of the all
            zero state. This size of this vector must be correct for the number
            of qubits in all experiments in the qobj.

            Example::

                backend_options = {
                    "initial_densitymatrix": np.array([1, 0, 0, 1j]) / np.sqrt(2),
                }
        """
        self._set_options(qobj_config=qobj.config,
                          backend_options=backend_options)
        job_id = str(uuid.uuid4())
        job = BasicAerJob(self, job_id, self._run_job, qobj)
        job.submit()
        return job

    def _run_job(self, job_id, qobj):
        """Run experiments in qobj

        Args:
            job_id (str): unique id for the job.
            qobj (Qobj): job description

        Returns:
            Result: Result object
        """
        self._validate(qobj)
        result_list = []
        self._shots = qobj.config.shots
        self._memory = getattr(qobj.config, 'memory', False)
        self._qobj_config = qobj.config
        start = time.time()
        for experiment in qobj.experiments:
            result_list.append(self.run_experiment(experiment))
        end = time.time()
        result = {'backend_name': self.name(),
                  'backend_version': self._configuration.backend_version,
                  'qobj_id': qobj.qobj_id,
                  'job_id': job_id,
                  'results': result_list,
                  'status': 'COMPLETED',
                  'success': True,
                  'time_taken': end-start,
                  'header': qobj.header.as_dict()}

        return result_list#Result.from_dict(result)

    def run_experiment(self, experiment):
        """Run an experiment (circuit) and return a single experiment result.

        Args:
            experiment (QobjExperiment): experiment from qobj experiments list

        Returns:
             dict: A result dictionary which looks something like::

                {
                "name": name of this experiment (obtained from qobj.experiment header)
                "seed": random seed used for simulation
                "shots": number of shots used in the simulation
                "data":
                    {
                    "counts": {'0x9: 5, ...},
                    "memory": ['0x9', '0xF', '0x1D', ..., '0x9']
                    },
                "status": status string for the simulation
                "success": boolean
                "time_taken": simulation time of this single experiment
                }
        Raises:
            BasicAerError: if an error occurred.
        """
        start_processing = time.time()
        self._number_of_qubits = experiment.config.n_qubits
        self._number_of_cmembits = experiment.config.memory_slots
        self._densitymatrix = 0
        self._classical_memory = 0
        self._classical_register = 0
        #self._sample_measure = False
        # Validate the dimension of initial densitymatrix if set
        self._validate_initial_densitymatrix()
        # Get the seed looking in circuit, qobj, and then random.
        if hasattr(experiment.config, 'seed_simulator'):
            seed_simulator = experiment.config.seed_simulator
        elif hasattr(self._qobj_config, 'seed_simulator'):
            seed_simulator = self._qobj_config.seed_simulator
        else:
            # For compatibility on Windows force dyte to be int32
            ## TODO
            # and set the maximum value to be (4 ** 31) - 1
            seed_simulator = np.random.randint(2147483647, dtype='int32')

        self._local_random.seed(seed=seed_simulator)
        # Check if measure sampling is supported for current circuit
        #self._validate_measure_sampling(experiment)

        # List of final counts for all shots
        memory = []
        # Check if we can sample measurements, if so we only perform 1 shot
        # and sample all outcomes from the final state vector
        if self._sample_measure:
            measure_sample_ops = []
            # Store (qubit, cmembit) pairs for all measure ops in circuit to
            # be sampled
        else:
            shots = self._shots

        self._initialize_densitymatrix()
        self._initialize_errors()
        # Initialize classical memory to all 0
        self._classical_memory = 0
        self._classical_register = 0
        
        experiment.instructions = single_gate_merge(experiment.instructions,
                                                    self._number_of_qubits)
            
        partitioned_instructions, levels = partition(experiment.instructions, 
                                                self._number_of_qubits)

        end_processing = time.time()
        start_runtime = time.time()

        for clock in range(levels):

            for operation in partitioned_instructions[clock]:

                conditional = getattr(operation, 'conditional', None)
                if isinstance(conditional, int):
                    conditional_bit_set = (self._classical_register >> conditional) & 1
                    if not conditional_bit_set:
                        continue
                elif conditional is not None:
                    mask = int(operation.conditional.mask, 16)
                    if mask > 0:
                        value = self._classical_memory & mask
                        while (mask & 0x1) == 0:
                            mask >>= 1
                            value >>= 1
                        if value != int(operation.conditional.val, 16):
                            continue

                if operation.name in ('U', 'u1', 'u2', 'u3'):
                    params = getattr(operation, 'params', None)
                    gate = single_gate_dm_matrix(operation.name, params)
                    qubit = operation.qubits[0]
                    self._add_unitary_single(gate, qubit)
                elif operation.name in ('id', 'u0'):
                    pass
                # Check if CX gate
                elif operation.name in ('CX', 'cx'):
                    #a, b = self._get_densitymatrix()
                    qubit0 = operation.qubits[0]
                    qubit1 = operation.qubits[1]
                    self._add_unitary_two(qubit0, qubit1)
                # Check if reset
                elif operation.name == 'reset':
                    qubit = operation.qubits[0]
                    self._add_qasm_reset(qubit)
                # Check if barrier
                elif operation.name == 'barrier':
                    pass
                # Check if measure
                elif operation.name == 'measure':
                    params = getattr(operation, 'params', None)
                    qubit = operation.qubits[0]
                    cmembit = operation.memory[0]
                    cregbit = operation.register[0] if hasattr(
                        operation, 'register') else None

                    sngl_measure = True
                    part_measure = True
                    ensm_measure = True

                    len_pi = len(partitioned_instructions[clock])

                    for mt in partitioned_instructions[clock]:
  
                        para = getattr(mt, 'params', None)

                        if para is not None and params is not None and para != params[0]:
                            ensm_measure = False                            
                            part_measure = False
                            break

                    if params is not None:
                        params[0] = str(params[0])
                    else:
                        params = ['Z']

                    if params[0] == 'Bell':
                        part_measure = False
                        ensm_measure = False
                    
                    if part_measure or ensm_measure:
                        sngl_measure = False

                    if self._sample_measure:
                        sngl_measure = False

                    cregbit = operation.register[0] if hasattr(operation, 'register') else None

                    if len_pi == 1 or sngl_measure:
                        if params[0] == 'X':
                            self._add_qasm_measure_X(
                                qubit, cmembit, cregbit, self._error_params['measurement'])
                        elif params[0] == 'Y':
                            self._add_qasm_measure_Y(
                                qubit, cmembit, cregbit, self._error_params['measurement'])
                        elif params[0] == 'N':
                            self._add_qasm_measure_N(
                                qubit, cmembit, cregbit, params[1], self._error_params['measurement'])
                        elif params[0] == 'Bell':
                            self._add_bell_basis_measure(int(params[1][0], int(params[1][1])))
                        else:
                            self._add_qasm_measure_Z(
                                qubit,cmembit,cregbit,self._error_params['measurement'])
                        # Check for the next groupings
                        partitioned_instructions[clock].remove(operation)       

                    elif part_measure and len_pi > 1 and len_pi < self._number_of_qubits:
                        qu_mes_list = [x.qubits[0] for x in partitioned_instructions[clock]]
                        cmem_mes_list = [x.memory[0] for x in partitioned_instructions[clock]]
                        creg_mes_list = []

                        for x in partitioned_instructions[clock]:
                            cregbit = x.register[0] if hasattr(x, 'register') else None
                            creg_mes_list.append(cregbit)

                        if params[0] != 'N':
                            self._add_partial_measure(
                                qu_mes_list, cmem_mes_list, creg_mes_list, self._error_params['measurement'], params[0])
                        else:
                            self._add_partial_measure(
                                qu_mes_list, cmem_mes_list, creg_mes_list, self._error_params['measurement'], params[0], params[1])
                        break
                    
                    else:
                        self._add_ensemble_measure(params[0], self._error_params['measurement'])
                        break

                elif operation.name == 'bfunc':
                    mask = int(operation.mask, 16)
                    relation = operation.relation
                    val = int(operation.val, 16)
                    cregbit = operation.register
                    cmembit = operation.memory if hasattr(operation, 'memory') else None
                    compared = (self._classical_register & mask) - val
                    if relation == '==':
                        outcome = (compared == 0)
                    elif relation == '!=':
                        outcome = (compared != 0)
                    elif relation == '<':
                        outcome = (compared < 0)
                    elif relation == '<=':
                        outcome = (compared <= 0)
                    elif relation == '>':
                        outcome = (compared > 0)
                    elif relation == '>=':
                        outcome = (compared >= 0)
                    else:
                        raise BasicAerError('Invalid boolean function relation.')
                    # Store outcome in register and optionally memory slot
                    regbit = 1 << cregbit
                    self._classical_register = \
                        (self._classical_register & (~regbit)) | (int(outcome) << cregbit)
                    if cmembit is not None:
                        membit = 1 << cmembit
                        self._classical_memory = \
                            (self._classical_memory & (~membit)) | (int(outcome) << cmembit)
                else:
                    backend = self.name()
                    err_msg = '{0} encountered unrecognized operation "{1}"'
                    raise BasicAerError(err_msg.format(backend, operation.name))

                # Add Memory errors at the end of each clock cycle
                for qb in range(self._number_of_qubits):
                    self._add_decoherence_and_amp_decay(clock, 
                                f = self._error_params['memory']['decoherence'], 
                                p = self._error_params['memory']['thermalization'], 
                                g = self._error_params['memory']['amplitude_decay']
                            )

        # Add final creg data to memory list
        if self._number_of_cmembits > 0:
            if self._sample_measure:
                # If sampling we generate all shot samples from the final densitymatrix
                memory = self._add_sample_measure(measure_sample_ops, self._shots)
            else:
                # Turn classical_memory (int) into bit string and pad zero for unused cmembits
                outcome = bin(self._classical_memory)[2:]
                memory.append(hex(int(outcome, 2)))

        # Add data
        data = {'counts': dict(Counter(memory))}
        # Optionally add memory list
        if self._memory:
            data['memory'] = memory
        # Optionally add final densitymatrix
        if self.SHOW_FINAL_STATE:
            if self._get_den_mat:
                data['coeffmatrix'], data['densitymatrix'] = self._get_densitymatrix()
            else:
                data['coeffmatrix'] = self._get_densitymatrix()

            # Remove empty counts and memory for densitymatrix simulator
            if not data['counts']:
                data.pop('counts')
            if 'memory' in data and not data['memory']:
                data.pop('memory')
        end_runtime = time.time()
        return {'name': experiment.header.name,
                'seed_simulator': seed_simulator,
                'shots': self._shots,
                'data': data,
                'status': 'DONE',
                'success': True,
                'processing_time_taken': -start_processing+end_processing,
                'running_time_taken': -start_runtime+end_runtime,
                'header': experiment.header.as_dict()}

    def _validate(self, qobj):
        """Semantic validations of the qobj which cannot be done via schemas."""
        n_qubits = qobj.config.n_qubits
        max_qubits = self.configuration().n_qubits
        if n_qubits > max_qubits:
            raise BasicAerError('Number of qubits {} '.format(n_qubits) +
                                'is greater than maximum ({}) '.format(max_qubits) +
                                'for "{}".'.format(self.name()))
        for experiment in qobj.experiments:
            name = experiment.header.name
            if experiment.config.memory_slots == 0:
                logger.warning('No classical registers in circuit "%s", '
                               'counts will be empty.', name)
            elif 'measure' not in [op.name for op in experiment.instructions]:
                logger.warning('No measurements in circuit "%s", '
                               'classical register will remain all zeros.', name)<|MERGE_RESOLUTION|>--- conflicted
+++ resolved
@@ -300,28 +300,10 @@
                 self._add_qasm_measure_N(
                     mqb, mcb, mcregb, add_param, self._error_params['measurement'])
             else:
-<<<<<<< HEAD
-                self._add_qasm_measure_Z(
-                    mqb, mcb, mcregb, self._error_params['measurement'])
-
-        key = [x for x in itertools.product(
-            [0, 1], repeat=num_measured)]
-        prob_key = [''.join(str(y) for y in x) for x in key]
-        prob = {}
-
-        for i in range(2**num_measured):
-            prob.update({prob_key[i]: probabilities[i]})
-        return probabilities
-
-        # TODO Do we need to return outcomes as well?
-
-    def _add_bell_basis_measure(self, qubit_1, qubit_2, err_param = 1.0):
-=======
                 supplement_data[basis][0](mqb, mcb, mcregb, 
                                 self._error_params['measurement'])
         
     def _add_bell_basis_measure(self, qubit_1, qubit_2):
->>>>>>> 42551ee2
         """
         Apply a Bell basisi measure instruction to two qubits.
         Post measurement density matrix is returned in the same array.
@@ -375,7 +357,6 @@
 
         # update density matrix
         self._densitymatrix = np.reshape(self._densitymatrix,(4**(qubit),4,4**(self._number_of_qubits-qubit-1)))
-<<<<<<< HEAD
         p_3 = 0.0
    
         self._densitymatrix[:,1,:] = 0
@@ -387,19 +368,6 @@
                                          self._number_of_qubits * [4])
 
         probability_of_zero = 0.5 * (1 + p_3)
-=======
-        p_1 = 0.0
-
-        self._densitymatrix[:,2,:] = 0
-        self._densitymatrix[:,3,:] = 0
-        self._densitymatrix[:,1,:] *= err_param
-        p_1 = self._densitymatrix[:, 1, :].sum()
-               
-        self._densitymatrix = np.reshape(self._densitymatrix,
-                                         self._number_of_qubits * [4])
-
-        probability_of_zero = 0.5 * (1 + p_1)
->>>>>>> 42551ee2
         probability_of_one = 1 - probability_of_zero
 
 

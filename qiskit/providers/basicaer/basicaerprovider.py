# This code is part of Qiskit.
#
# (C) Copyright IBM 2017.
#
# This code is licensed under the Apache License, Version 2.0. You may
# obtain a copy of this license in the LICENSE.txt file in the root directory
# of this source tree or at http://www.apache.org/licenses/LICENSE-2.0.
#
# Any modifications or derivative works of this code must retain this
# copyright notice, and modified files need to carry a notice indicating
# that they have been altered from the originals.


"""Provider for Basic Aer simulator backends."""

from collections import OrderedDict
import logging

from qiskit.exceptions import QiskitError
from qiskit.providers.provider import ProviderV1
from qiskit.providers.exceptions import QiskitBackendNotFoundError
from qiskit.providers.providerutils import resolve_backend_name, filter_backends

from .qasm_simulator import QasmSimulatorPy
from .dm_simulator import DmSimulatorPy
from .statevector_simulator import StatevectorSimulatorPy
from .unitary_simulator import UnitarySimulatorPy


logger = logging.getLogger(__name__)

<<<<<<< HEAD
SIMULATORS = [
    QasmSimulatorPy,
    DmSimulatorPy,
    StatevectorSimulatorPy,
    UnitarySimulatorPy
]
=======
SIMULATORS = [QasmSimulatorPy, StatevectorSimulatorPy, UnitarySimulatorPy]
>>>>>>> 8827c554


class BasicAerProvider(ProviderV1):
    """Provider for Basic Aer backends."""

    def __init__(self):
        super().__init__()

        # Populate the list of Basic Aer backends.
        self._backends = self._verify_backends()

    def get_backend(self, name=None, **kwargs):
        backends = self._backends.values()

        # Special handling of the `name` parameter, to support alias resolution
        # and deprecated names.
        if name:
            try:
                resolved_name = resolve_backend_name(
                    name, backends, self._deprecated_backend_names(), {}
                )
                name = resolved_name
            except LookupError as ex:
                raise QiskitBackendNotFoundError(
                    f"The '{name}' backend is not installed in your system."
                ) from ex

        return super().get_backend(name=name, **kwargs)

    def backends(self, name=None, filters=None, **kwargs):
        # pylint: disable=arguments-differ
        backends = self._backends.values()

        # Special handling of the `name` parameter, to support alias resolution
        # and deprecated names.
        if name:
            try:
                resolved_name = resolve_backend_name(
                    name, backends, self._deprecated_backend_names(), {}
                )
                backends = [backend for backend in backends if backend.name() == resolved_name]
            except LookupError:
                return []

        return filter_backends(backends, filters=filters, **kwargs)

    @staticmethod
    def _deprecated_backend_names():
        """Returns deprecated backend names."""
        return {
<<<<<<< HEAD
            'dm_simulator_py': 'dm_simulator',
            'qasm_simulator_py': 'qasm_simulator',
            'dm_simulator_py': 'dm_simulator',
            'statevector_simulator_py': 'statevector_simulator',
            'unitary_simulator_py': 'unitary_simulator',
            'local_qasm_simulator_py': 'qasm_simulator',
            'local_statevector_simulator_py': 'statevector_simulator',
            'local_unitary_simulator_py': 'unitary_simulator',
            'local_unitary_simulator': 'unitary_simulator',
=======
            "qasm_simulator_py": "qasm_simulator",
            "statevector_simulator_py": "statevector_simulator",
            "unitary_simulator_py": "unitary_simulator",
            "local_qasm_simulator_py": "qasm_simulator",
            "local_statevector_simulator_py": "statevector_simulator",
            "local_unitary_simulator_py": "unitary_simulator",
            "local_unitary_simulator": "unitary_simulator",
>>>>>>> 8827c554
        }

    def _verify_backends(self):
        """
        Return the Basic Aer backends in `BACKENDS` that are
        effectively available (as some of them might depend on the presence
        of an optional dependency or on the existence of a binary).

        Returns:
            dict[str:BaseBackend]: a dict of Basic Aer backend instances for
                the backends that could be instantiated, keyed by backend name.
        """
        ret = OrderedDict()
        for backend_cls in SIMULATORS:
            backend_instance = self._get_backend_instance(backend_cls)
            backend_name = backend_instance.name()
            ret[backend_name] = backend_instance
        return ret

    def _get_backend_instance(self, backend_cls):
        """
        Return an instance of a backend from its class.

        Args:
            backend_cls (class): backend class.
        Returns:
            BaseBackend: a backend instance.
        Raises:
            QiskitError: if the backend could not be instantiated.
        """
        # Verify that the backend can be instantiated.
        try:
            backend_instance = backend_cls(provider=self)
        except Exception as err:
            raise QiskitError(f"Backend {backend_cls} could not be instantiated: {err}") from err

        return backend_instance

    def __str__(self):
        return "BasicAer"<|MERGE_RESOLUTION|>--- conflicted
+++ resolved
@@ -29,17 +29,12 @@
 
 logger = logging.getLogger(__name__)
 
-<<<<<<< HEAD
 SIMULATORS = [
     QasmSimulatorPy,
     DmSimulatorPy,
     StatevectorSimulatorPy,
     UnitarySimulatorPy
 ]
-=======
-SIMULATORS = [QasmSimulatorPy, StatevectorSimulatorPy, UnitarySimulatorPy]
->>>>>>> 8827c554
-
 
 class BasicAerProvider(ProviderV1):
     """Provider for Basic Aer backends."""
@@ -89,8 +84,7 @@
     def _deprecated_backend_names():
         """Returns deprecated backend names."""
         return {
-<<<<<<< HEAD
-            'dm_simulator_py': 'dm_simulator',
+            'dm_simulator': 'dm_simulator',
             'qasm_simulator_py': 'qasm_simulator',
             'dm_simulator_py': 'dm_simulator',
             'statevector_simulator_py': 'statevector_simulator',
@@ -99,15 +93,6 @@
             'local_statevector_simulator_py': 'statevector_simulator',
             'local_unitary_simulator_py': 'unitary_simulator',
             'local_unitary_simulator': 'unitary_simulator',
-=======
-            "qasm_simulator_py": "qasm_simulator",
-            "statevector_simulator_py": "statevector_simulator",
-            "unitary_simulator_py": "unitary_simulator",
-            "local_qasm_simulator_py": "qasm_simulator",
-            "local_statevector_simulator_py": "statevector_simulator",
-            "local_unitary_simulator_py": "unitary_simulator",
-            "local_unitary_simulator": "unitary_simulator",
->>>>>>> 8827c554
         }
 
     def _verify_backends(self):

--- conflicted
+++ resolved
@@ -254,13 +254,8 @@
     for ind, op in enumerate(inst):
         # To preserve the sequencing of the instructions
         opx = [op, ind]
-<<<<<<< HEAD
         # Gates that are not single qubit rotations separate merging segments
         if opx[0].name in ('CX', 'cx', 'measure', 'bfunc', 'reset', 'barrier'):
-=======
-        # Check if non-unitary gate marks a partition
-        if opx[0].name in ('cx', 'measure', 'bfunc', 'reset'):
->>>>>>> 3feb8a07
             for idx, sg in enumerate(single_gt):
                 if sg:
                     inst_merged.append(merge_gates(sg))
@@ -268,17 +263,11 @@
             if opx[0].name == 'CX':
                 opx[0].name = 'cx'
             inst_merged.append(opx[0])
-<<<<<<< HEAD
         # Single qubit rotations are appended to their respective qubit instructions
         elif opx[0].name in ('U', 'u1', 'u2', 'u3'):
             if opx[0].name == 'U':
                 opx[0].name = 'u3'
             elif opx[0].name == 'u2':
-=======
-        # Unitary gates are appended to their respective qubits
-        elif opx[0].name in ('u1', 'u2', 'u3'):
-            if opx[0].name == 'u2':
->>>>>>> 3feb8a07
                 opx[0].name = 'u3'
                 opx[0].params.insert(0, np.pi/2)
             single_gt[op.qubits[0]].append(opx)

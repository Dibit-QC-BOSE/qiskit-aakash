# -*- coding: utf-8 -*-

# This code is part of Qiskit.
#
# (C) Copyright IBM 2017.
#
# This code is licensed under the Apache License, Version 2.0. You may
# obtain a copy of this license in the LICENSE.txt file in the root directory
# of this source tree or at http://www.apache.org/licenses/LICENSE-2.0.
#
# Any modifications or derivative works of this code must retain this
# copyright notice, and modified files need to carry a notice indicating
# that they have been altered from the originals.

"""Contains functions used by the basic aer simulators.

"""

from string import ascii_uppercase, ascii_lowercase
import numpy as np
from copy import deepcopy
from qiskit.exceptions import QiskitError


def single_gate_params(gate, params=None):
    """Apply a single qubit gate to the qubit.

    Args:
        gate(str): the single qubit gate name
        params(list): the operation parameters op['params']
    Returns:
        tuple: a tuple of U gate parameters (theta, phi, lam)
    Raises:
        QiskitError: if the gate name is not valid
    """
    if gate in ('U', 'u3'):
        return params[0], params[1], params[2]
    elif gate == 'u2':
        return np.pi / 2, params[0], params[1]
    elif gate == 'u1':
        return 0, 0, params[0]
    elif gate == 'id':
        return 0, 0, 0
    else:
        raise QiskitError('Gate is not among the valid types: %s' % gate)


def single_gate_matrix(gate, params=None):
    """Get the matrix for a single qubit.

    Args:
        gate(str): the single qubit gate name
        params(list): the operation parameters op['params']
    Returns:
        array: A numpy array representing the matrix
    """

    # Converting sym to floats improves the performance of the simulator 10x.
    # This a is a probable a FIXME since it might show bugs in the simulator.
    (theta, phi, lam) = map(float, single_gate_params(gate, params))

    return np.array([[np.cos(theta / 2),
                      -np.exp(1j * lam) * np.sin(theta / 2)],
                     [np.exp(1j * phi) * np.sin(theta / 2),
                      np.exp(1j * phi + 1j * lam) * np.cos(theta / 2)]])


def single_gate_dm_matrix(gate, params=None):
    """Get the matrix for a single qubit in density matrix formalism.

    Args:
        gate(str): the single qubit gate name
        params(list): the operation parameters op['params']
    Returns:
        array: A numpy array representing the matrix
    """

    # Converting sym to floats improves the performance of the simulator 10x.
    # This a is a probable a FIXME since it might show bugs in the simulator.

    decomp_gate = []
    param = list(map(float, single_gate_params(gate, params)))

    # Decomposition is Rz(Phi)Ry(Theta)Rz(Lamb)
    # Order of application goes Right to Left

    # if param[2]:    # Lamb
    decomp_gate.append(['rz', param[2]])
    # if param[0]:    # Theta
    decomp_gate.append(['ry', param[0]])
    # if param[1]:    # Phi
    decomp_gate.append(['rz', param[1]])

    return decomp_gate

    '''
    return np.array([[1,0,0,0],
                    [0,np.sin(lam)*np.sin(phi)+ np.cos(theta)*np.cos(phi)*np.cos(lam),np.cos(theta)*np.cos(phi)*np.sin(lam)- np.cos(lam)*np.sin(phi),np.sin(theta)*np.cos(phi)],
                    [0,np.cos(theta)*np.sin(phi)*np.cos(lam)- np.sin(lam)*np.cos(phi),np.cos(phi)*np.cos(lam) + np.cos(theta)*np.sin(phi)*np.sin(lam), np.sin(theta)*np.sin(phi)],
                    [0,-np.cos(lam)*np.sin(theta), np.sin(theta)*np.sin(lam), np.cos(theta)]
                    ])
    '''


def rt_gate_dm_matrix_1(gate, err_param, state, q, num_qubits):
    """   
    The error model adds a fluctuation to the angle param, with mean err_param[1] and variance parametrized in terms of err_param[0].
    Args:
        err_param[1] is the mean error in the angle param.
        err_param[0] is the reduction in the radius after averaging over fluctuations in the angle param.
    """
    lt, mt, rt = q
    param = []
    k = []

    for gt in gate:
        if gt[0] == 'rz':
            k.append([1, 2])
        elif gt[0] == 'ry':
            k.append([3, 1])
        elif gt[0] == 'rz':
            k.append([2, 3])
        else:
            raise QiskitError(
                'Gate is not among the valid decomposition types: %s' % gt)
        param.append(gt[1])

    for j in range(rt):
        for i in range(lt):

            if param[0]:
                # Rz(Lamb)
                transf_ind = k[0]
                c1 = err_param[0] * np.cos(param[0] + err_param[1])
                s1 = err_param[0] * np.sin(param[0] + err_param[1])
                temp1_1 = state[i, transf_ind[0], j]
                temp1_2 = state[i, transf_ind[1], j]
                state[i, transf_ind[0], j] = c1*temp1_1 - s1*temp1_2
                state[i, transf_ind[1], j] = c1*temp1_2 + s1*temp1_1

            if param[1]:
                # Ry(Theta)
                transf_ind = k[1]
                c2 = err_param[0] * np.cos(param[1] + err_param[1])
                s2 = err_param[0] * np.sin(param[1] + err_param[1])
                temp2_1 = state[i, transf_ind[0], j]
                temp2_2 = state[i, transf_ind[1], j]
                state[i, transf_ind[0], j] = c2*temp2_1 - s2*temp2_2
                state[i, transf_ind[1], j] = c2*temp2_2 + s2*temp2_1

            if param[2]:
                # Rz(Phi)
                transf_ind = k[2]
                c3 = err_param[0] * np.cos(param[2] + err_param[1])
                s3 = err_param[0] * np.sin(param[2] + err_param[1])
                temp3_1 = state[i, transf_ind[0], j]
                temp3_2 = state[i, transf_ind[1], j]
                state[i, transf_ind[0], j] = c3*temp3_1 - s3*temp3_2
                state[i, transf_ind[1], j] = c3*temp3_2 + s3*temp3_1

    return state


def rt_gate_dm_matrix(gate, param, err_param, state, q, num_qubits):
    """   
    The error model adds a fluctuation to the angle param, with mean err_param[1] and variance parametrized in terms of err_param[0].
    Args:
        err_param[1] is the mean error in the angle param.
        err_param[0] is the reduction in the radius after averaging over fluctuations in the angle param.
    """
    c = err_param[0] * np.cos(param + err_param[1])
    s = err_param[0] * np.sin(param + err_param[1])

    if gate == 'rz':
        k = [1, 2]
    elif gate == 'ry':
        k = [3, 1]
    elif gate == 'rx':
        k = [2, 3]
    else:
        raise QiskitError(
            'Gate is not among the valid decomposition types: %s' % gate)

    state1 = state.copy()
    temp1 = state1[:,k[0],:]
    temp2 = state1[:,k[1],:]

    state[:, k[0], :] = c * temp1 - s * temp2
    state[:, k[1], :] = c * temp2 + s * temp1

    return state


def U3_merge(theta, phi, lamb, tol):
    """Performs merge operation when both the gates are U3 by transforming the Y-Z decomposition of the gates to the Z-Y decomposition.
        Args:
            theta   (float) :  Ry(theta1) 
            phi     (float) :  Rz(theta2)
            lamb    (float) :  Rz(theta3)
            tol     (float) :  Tolerance limit
        Return
            [β, α, γ] (list, type:float ):  {Rz(α) , Ry(β) , Rz(γ)}

    Matrix Form
    {
        E^(-((I xi)/2))*cos[theta1/2]*cos[theta2/2] - 
        E^((I xi)/2)*sin[theta1/2]*sim[theta2/2]	(1,1)

       -E^(((I xi)/2))*cos[theta2/2]*sin[theta1/2] - 
        E^(-((I xi)/2))*cos[theta1/2]*sin[theta2/2]  (1,2)

        E^(-((I xi)/2))*cos[theta2/2]*sin[theta1/2] + 
        E^((I xi)/2)*cos[theta1/2]*sin[theta2/2]	(2,1)

        E^((I xi)/2)*cos[theta1/2]*cos[theta2/2] - 
        E^(-((I xi)/2))*sin[theta1/2]*sin[theta2/2]  (2,2)
    }

    """
    xi = theta
    theta1 = phi
    theta2 = lamb
    atol = 1e-8
    # for storing all the solutions
    solutions = []
    if np.abs(np.cos(xi)) < tol:
        return [theta2-theta1, xi, 0]
    elif np.abs(np.sin(theta1+theta2)) < tol:
        phi_minus_lambda = [np.pi/2, 3*np.pi/2, np.pi/2, 3*np.pi/2]
        
        stheta_1 = np.arcsin(np.sin(xi) * np.sin(-theta1 + theta2))
        stheta_2 = -stheta_1
        stheta_3 = np.pi - stheta_1
        stheta_4 = np.pi - stheta_2
        stheta = [stheta_1, stheta_2, stheta_3, stheta_4]
        cthet = [round(np.cos(xi)/np.cos(x), 10) for x in stheta]
        phi_plus_lambda = list(map(lambda x:
                                   np.arccos(np.cos(theta1 + theta2) * x), cthet))

        sphi = [(term[0] + term[1]) / 2 for term in
                zip(phi_plus_lambda, phi_minus_lambda)]
        slam = [(term[0] - term[1]) / 2 for term in
                zip(phi_plus_lambda, phi_minus_lambda)]
        solutions = list(zip(stheta, sphi, slam))
    elif np.abs(np.cos(theta1+theta2)) < tol:
        phi_plus_lambda = [np.pi/2, 3*np.pi/2, np.pi/2, 3*np.pi/2]
        
        stheta_1 = np.arccos(np.sin(xi) * np.cos(theta1 - theta2))
        stheta_2 = stheta_1
        stheta_3 = -stheta_1
        stheta_4 = -stheta_2
        stheta = [stheta_1, stheta_2, stheta_3, stheta_4]
        ctheta = [np.cos(xi)/np.sin(x) for x in stheta]
        cthet = [round(np.cos(xi)/np.sin(x), 10) for x in stheta]
        phi_minus_lambda = list(map(lambda x:
                                    np.arccos(np.sin(theta1 + theta2) * x), cthet))

        sphi = [(term[0] + term[1]) / 2 for term in
                zip(phi_plus_lambda, phi_minus_lambda)]
        slam = [(term[0] - term[1]) / 2 for term in
                zip(phi_plus_lambda, phi_minus_lambda)]
        solutions = list(zip(stheta, sphi, slam))
    else:
        sinxi = np.sin(xi)
        cosxi = np.cos(xi)
        costheta12 = np.cos(theta1 + theta2)
        phi_plus_lambda = np.arctan(sinxi * np.cos(theta1 - theta2) /
                                    (cosxi * costheta12))
        phi_minus_lambda = np.arctan(sinxi * np.sin(-theta1 +
                                                    theta2) /
                                     (cosxi * np.sin(theta1 +
                                                     theta2)))
        sphi = (phi_plus_lambda + phi_minus_lambda) / 2
        slam = (phi_plus_lambda - phi_minus_lambda) / 2
        cossphislam = np.cos(sphi + slam)
        arccos = np.arccos(cosxi * costheta12 / cossphislam)
        solutions.append((arccos, sphi, slam))
        solutions.append((arccos, sphi + np.pi / 2, slam + np.pi / 2))
        solutions.append((arccos, sphi + np.pi / 2, slam - np.pi / 2))
        solutions.append((arccos, sphi + np.pi, slam))

    # Choose the first solution with desired accuracy
    for ans in solutions:

        sinxi = np.sin(xi)
        cosxi = np.cos(xi)
        sintheta = np.sin(ans[0])
        costheta = np.cos(ans[0])
        cost1 = ans[1] + ans[2]
        cost2 = ans[1] - ans[2]
        sint1 = theta1 + theta2
        sint2 = theta1 - theta2

        delta1 = np.abs(np.cos(cost1) * costheta - cosxi * np.cos(sint1))
        if delta1 > tol:
            continue

        delta2 = np.abs(np.sin(cost1) * costheta - sinxi * np.cos(sint2))
        if delta2 > tol:
            continue

        delta3 = np.abs(np.cos(cost2) * sintheta - cosxi * np.sin(sint1))
        if delta3 > tol:
            continue

        delta4 = np.abs(np.sin(cost2) * sintheta - sinxi * np.sin(-sint2))
        if delta4 > tol:
            continue

        return ans


def mergeU(gate1, gate2):
    """
    Merges Unitary Gates acting consecutively on a same qubit within in partions
    Args:
        Gate1   ([Inst, index])
        Gate2   ([Inst, index])
    Return:
        Gate    ([Inst, index])
    """

    temp = None
    # To preserve the sequencing we choose the smaller index while merging.

    if gate1[1] < gate2[1]:
        temp = deepcopy(gate1)
    else:
        temp = deepcopy(gate2)

    if gate1[0].name == 'u1' and gate2[0].name == 'u1':
        temp[0].params[0] = gate1[0].params[0] + gate2[0].params[0]
    elif gate1[0].name == 'u1' or gate2[0].name == 'u1':
        # If first gate is U1
        if temp[0].name == 'u1':
            temp[0].name = 'u3'
            for i in range(2):
                temp[0].params.append(0)

        if gate1[0].name == 'u1' and gate2[0].name == 'u3':
            temp[0].params[0] = gate2[0].params[0]
            temp[0].params[1] = gate2[0].params[1]
            temp[0].params[2] = (gate2[0].params[2] + gate1[0].params[0])
        elif gate1[0].name == 'u3' and gate2[0].name == 'u1':
            temp[0].params[0] = gate1[0].params[0]
            temp[0].params[1] = gate1[0].params[1] + gate2[0].params[0]
            temp[0].params[2] = gate1[0].params[2]
    elif gate1[0].name == 'u3' and gate2[0].name == 'u3':
        atol = 1e-8
        theta = float(gate2[0].params[2] + gate1[0].params[1]) * 0.5
        phi = float(gate2[0].params[0]) * 0.5
        lamb = float(gate1[0].params[0]) * 0.5

        res = U3_merge(theta, phi, lamb, atol)

        temp[0].params[0] = 2*res[0]
        temp[0].params[1] = gate2[0].params[1] + 2*res[1]
        temp[0].params[2] = gate1[0].params[2] + 2*res[2]
    else:
        raise QiskitError(
            'Encountered unrecognized instructions: %s, %s' % gate1[0].name, gate2[0].name)
    return temp


def merge_gates(inst):
    """
    To merge unitary gate calls the helper function iteratively on the pair of consecutive qubits.
    Args:
        Inst [[inst, index]]:   Instructions to be merged
    Return
        Inst [Qasm Inst]:       Merged List
    """

    if len(inst) < 2:
        return inst[0][0]
    else:
        temp = mergeU(inst[0], inst[1])
        for idx in range(2, len(inst)):
            param = []
            temp = mergeU(temp, inst[idx])
        return temp[0]


def single_gate_merge(inst, num_qubits):
    """
        Merges the single gates applied consecutively on a circuit
        Args:
            inst [QASM Inst]:   List of instructions (original)
        Return
            inst [QASM Inst]:   List of instructions with merging
    """

    single_gt = [[] for x in range(num_qubits)]
    inst_merged = []

    for ind, op in enumerate(inst):
        # To preserve the sequencing of the instruments
        opx = [op, ind]
        # Check if non-unitary gate marks a partition
        if opx[0].name in ('CX', 'cx', 'measure', 'bfunc', 'reset'):
            for idx, sg in enumerate(single_gt):
                if sg:
                    a = merge_gates(sg)
                    inst_merged.append(a)
                    single_gt[idx] = []
            inst_merged.append(opx[0])
        # Unitary gates are appended to their respective qubits
        elif opx[0].name in ('U', 'u1', 'u2', 'u3'):
            if opx[0].name == 'u2':
                opx[0].name = 'u3'
                opx[0].params.insert(0, np.pi/2)
            single_gt[op.qubits[0]].append(opx)
        else:
            raise QiskitError('Encountered unrecognized instruction: %s' % op)

    # To merge the final left out gates
    for gts in single_gt:
        if gts:
            inst_merged.append(merge_gates(gts))

    return inst_merged


def cx_gate_dm_matrix(state, q_1, q_2, err_param, num_qubits):
    """Apply C-NOT gate in density matrix formalism.

        Args:
        state - density matrix
        q_1 (int): Control qubit 
        q_2 (int): Target qubit

    The error model adds a fluctuation "a" to the angle producing the X rotation,
    with mean err_param[1] and variance parametrized in terms of err_param[0].
    The noisy C-NOT gate then becomes (1 0 0 0), (0 1 0 0), (0 0 Isin(a) cos(a)), (0 0 cos(a) Isin(a))
    Args:
        err_param[1] is the mean error in the angle param "a".
        err_param[0] is the reduction in the radius after averaging over fluctuations in the angle param,
                     which equals <cos(a)>.
    """

    # Remark - ordering of qubits (MSB right, LSB left)
<<<<<<< HEAD

    # Calculating all cos and sines in advance
    cos2vara = np.cos(2*err_param[1])
    cosvara = np.cos(err_param[1])
    sin2vara = np.sin(2*err_param[1])
    sinvara = np.sin(err_param[1])
=======
    #print(q_1, q_2)
    #q_1, q_2 = q_2, q_1
    # Calculating all cos and sin in advance
    cav = err_param[0]
    c2av = 4*cav - 3 # assuming small fluctuations in angle "a"
    c = cav * np.cos(err_param[1])
    s = cav * np.sin(err_param[1])
    c2 = 0.5 * (1 + c2av * np.cos(2*err_param[1]))
    s2 = 0.5 * (1 - c2av * np.cos(2*err_param[1]))
    s = cav * np.sin(err_param[1])
    cs = c2av * np.sin(err_param[1]) * np.cos(err_param[1])
>>>>>>> 85ca7a6a

    if (q_1 == q_2) or (q_1 >= num_qubits) or (q_2 >= num_qubits):
        raise QiskitError('Qubit Labels out of bound in CX Gate')
    elif q_2 > q_1:
        # Reshape Density Matrix

        rt, mt2, ct, mt1, lt = 4**(num_qubits-q_2 - 1), 4, 4**(q_2-q_1-1), 4, 4**(q_1)
        state = np.reshape(state, (lt, mt1, ct, mt2, rt))
        temp_dm = state.copy()

        state[:, 0, :, 2, :] = s2*temp_dm[:, 0, :, 2, :] + c2*temp_dm[:, 3, :, 2, :] - \
                          cs*(temp_dm[:, 0, :, 3, :] - temp_dm[:, 3, :, 3, :])
        state[:, 3, :, 2, :] = c2*temp_dm[:, 0, :, 2, :] + s2*temp_dm[:, 3, :, 2, :] + \
                          cs*(temp_dm[:, 0, :, 3, :] - temp_dm[:, 3, :, 3, :])
        state[:, 0, :, 3, :] = s2*temp_dm[:, 0, :, 3, :] + c2*temp_dm[:, 3, :, 3, :] + \
                          cs*(temp_dm[:, 0, :, 2, :] - temp_dm[:, 3, :, 2, :]) 
        state[:, 3, :, 3, :] = c2*temp_dm[:, 0, :, 3, :] + s2*temp_dm[:, 3, :, 3, :] - \
                          cs*(temp_dm[:, 0, :, 2, :] - temp_dm[:, 3, :, 2, :])

        state[:, 1, :, 0, :] = c*temp_dm[:, 1, :, 1, :] - s*temp_dm[:, 2, :, 0, :]
        state[:, 1, :, 1, :] = c*temp_dm[:, 1, :, 0, :] - s*temp_dm[:, 2, :, 1, :]
        state[:, 1, :, 2, :] = -s*temp_dm[:, 2, :, 2, :] + c*temp_dm[:, 2, :, 3, :]
        state[:, 1, :, 3, :] = -c*temp_dm[:, 2, :, 2, :] - s*temp_dm[:, 2, :, 3, :]

        state[:, 2, :, 0, :] = s*temp_dm[:, 1, :, 0, :] + c*temp_dm[:, 2, :, 1, :]
        state[:, 2, :, 1, :] = s*temp_dm[:, 1, :, 1, :] + c*temp_dm[:, 2, :, 0, :]
        state[:, 2, :, 2, :] = s*temp_dm[:, 1, :, 2, :] - c*temp_dm[:, 1, :, 3, :]
        state[:, 2, :, 3, :] = c*temp_dm[:, 1, :, 2, :] + s*temp_dm[:, 1, :, 3, :]

    else:
        # Reshape Density Matrix
        rt, mt2, ct, mt1, lt = 4**(num_qubits-q_1 -1), 4, 4**(q_1-q_2-1), 4, 4**(q_2)
        state = np.reshape(state, (lt, mt1, ct, mt2, rt))
        temp_dm = state.copy()

        state[:, 2, :, 0, :] = s2*temp_dm[:, 2, :, 0, :] + c2*temp_dm[:, 2, :, 3, :] - \
                          cs*(temp_dm[:, 3, :, 0, :] - temp_dm[:, 3, :, 3, :])
        state[:, 2, :, 3, :] = c2*temp_dm[:, 2, :, 0, :] + s2*temp_dm[:, 2, :, 3, :] + \
                          cs*(temp_dm[:, 3, :, 0, :] - temp_dm[:, 3, :, 3, :])
        state[:, 3, :, 0, :] = s2*temp_dm[:, 3, :, 0, :] + c2*temp_dm[:, 3, :, 3, :] + \
                          cs*(temp_dm[:, 2, :, 0, :] - temp_dm[:, 2, :, 3, :]) 
        state[:, 3, :, 3, :] = c2*temp_dm[:, 3, :, 0, :] + s2*temp_dm[:, 3, :, 3, :] - \
                          cs*(temp_dm[:, 2, :, 0, :] - temp_dm[:, 2, :, 3, :])

        state[:, 0, :, 1, :] = c*temp_dm[:, 1, :, 1, :] - s*temp_dm[:, 0, :, 2, :]
        state[:, 1, :, 1, :] = c*temp_dm[:, 0, :, 1, :] - s*temp_dm[:, 1, :, 2, :]
        state[:, 2, :, 1, :] = -s*temp_dm[:, 2, :, 2, :] + c*temp_dm[:, 3, :, 2, :]
        state[:, 3, :, 1, :] = -c*temp_dm[:, 2, :, 2, :] - s*temp_dm[:, 3, :, 2, :]

        state[:, 0, :, 2, :] = s*temp_dm[:, 0, :, 1, :] + c*temp_dm[:, 1, :, 2, :]
        state[:, 1, :, 2, :] = s*temp_dm[:, 1, :, 1, :] + c*temp_dm[:, 0, :, 2, :]
        state[:, 2, :, 2, :] = s*temp_dm[:, 2, :, 1, :] - c*temp_dm[:, 3, :, 1, :]
        state[:, 3, :, 2, :] = c*temp_dm[:, 2, :, 1, :] + s*temp_dm[:, 3, :, 1, :]


    return state


def cx_gate_matrix():
    """Get the matrix for a controlled-NOT gate."""
    return np.array([[1, 0, 0, 0],
                     [0, 0, 0, 1],
                     [0, 0, 1, 0],
                     [0, 1, 0, 0]], dtype=complex)


def einsum_matmul_index(gate_indices, number_of_qubits):
    """Return the index string for Numpy.eignsum matrix-matrix multiplication.

    The returned indices are to perform a matrix multiplication A.B where
    the matrix A is an M-qubit matrix, matrix B is an N-qubit matrix, and
    M <= N, and identity matrices are implied on the subsystems where A has no
    support on B.

    Args:
        gate_indices (list[int]): the indices of the right matrix subsystems
                                   to contract with the left matrix.
        number_of_qubits (int): the total number of qubits for the right matrix.

    Returns:
        str: An indices string for the Numpy.einsum function.
    """

    mat_l, mat_r, tens_lin, tens_lout = _einsum_matmul_index_helper(gate_indices,
                                                                    number_of_qubits)

    # Right indices for the N-qubit input and output tensor
    tens_r = ascii_uppercase[:number_of_qubits]

    # Combine indices into matrix multiplication string format
    # for numpy.einsum function
    return "{mat_l}{mat_r}, ".format(mat_l=mat_l, mat_r=mat_r) + \
           "{tens_lin}{tens_r}->{tens_lout}{tens_r}".format(tens_lin=tens_lin,
                                                            tens_lout=tens_lout,
                                                            tens_r=tens_r)


def einsum_vecmul_index(gate_indices, number_of_qubits):
    """Return the index string for Numpy.eignsum matrix-vector multiplication.

    The returned indices are to perform a matrix multiplication A.v where
    the matrix A is an M-qubit matrix, vector v is an N-qubit vector, and
    M <= N, and identity matrices are implied on the subsystems where A has no
    support on v.

    Args:
        gate_indices (list[int]): the indices of the right matrix subsystems
                                  to contract with the left matrix.
        number_of_qubits (int): the total number of qubits for the right matrix.

    Returns:
        str: An indices string for the Numpy.einsum function.
    """

    mat_l, mat_r, tens_lin, tens_lout = _einsum_matmul_index_helper(gate_indices,
                                                                    number_of_qubits)

    # Combine indices into matrix multiplication string format
    # for numpy.einsum function
    return "{mat_l}{mat_r}, ".format(mat_l=mat_l, mat_r=mat_r) + \
           "{tens_lin}->{tens_lout}".format(tens_lin=tens_lin,
                                            tens_lout=tens_lout)


def _einsum_matmul_index_helper(gate_indices, number_of_qubits):
    """Return the index string for Numpy.eignsum matrix multiplication.

    The returned indices are to perform a matrix multiplication A.v where
    the matrix A is an M-qubit matrix, matrix v is an N-qubit vector, and
    M <= N, and identity matrices are implied on the subsystems where A has no
    support on v.

    Args:
        gate_indices (list[int]): the indices of the right matrix subsystems
                                   to contract with the left matrix.
        number_of_qubits (int): the total number of qubits for the right matrix.

    Returns:
        tuple: (mat_left, mat_right, tens_in, tens_out) of index strings for
        that may be combined into a Numpy.einsum function string.

    Raises:
        QiskitError: if the total number of qubits plus the number of
        contracted indices is greater than 26.
    """

    # Since we use ASCII alphabet for einsum index labels we are limited
    # to 26 total free left (lowercase) and 26 right (uppercase) indexes.
    # The rank of the contracted tensor reduces this as we need to use that
    # many characters for the contracted indices
    if len(gate_indices) + number_of_qubits > 26:
        raise QiskitError("Total number of free indexes limited to 26")

    # Indices for N-qubit input tensor
    tens_in = ascii_lowercase[:number_of_qubits]

    # Indices for the N-qubit output tensor
    tens_out = list(tens_in)

    # Left and right indices for the M-qubit multiplying tensor
    mat_left = ""
    mat_right = ""

    # Update left indices for mat and output
    for pos, idx in enumerate(reversed(gate_indices)):
        mat_left += ascii_lowercase[-1 - pos]
        mat_right += tens_in[-1 - idx]
        tens_out[-1 - idx] = ascii_lowercase[-1 - pos]
    tens_out = "".join(tens_out)

    # Combine indices into matrix multiplication string format
    # for numpy.einsum function
    return mat_left, mat_right, tens_in, tens_out


def is_single(gate):
    # Checks if gate is single
    return True if gate.name in ['u3', 'u1'] else False


def is_cx(gate):
    # Checks if gate is CX
    return True if gate.name in ['CX', 'cx'] else False


def is_measure(gate):  # TODO Seperate Them
    # Checks if gate is measure
    return True if gate.name == 'measure' else False


def is_reset(gate):
    # Checks if gate is reset
    return True if gate.name == 'reset' else False


def is_measure_dummy(gate):
    # Checks if gate is dummy measure
    return True if gate.name == 'dummy_measure' else False


def is_reset_dummy(gate):
    # Checks if gate is dummy reset
    return True if gate.name == 'dummy_reset' else False


def qubit_stack(i_set, num_qubits):
    instruction_set = [[] for _ in range(num_qubits)]
    for instruction in i_set:

        if not is_measure(instruction) and not is_reset(instruction):
            for qubit in instruction.qubits:
                instruction_set[qubit].append(instruction)
        elif is_measure(instruction):
            if instruction_set[instruction.qubits[0]] and not is_measure_dummy(instruction_set[instruction.qubits[0]][-1]):
                instruction_set[instruction.qubits[0]].append(instruction)
                dummy = deepcopy(instruction)
                dummy.name = 'dummy_measure'
                dummy.qubits[0] = -1
                for qubit in set(range(num_qubits)).difference(set(instruction.qubits)):
                    instruction_set[qubit].append(dummy)
            else:
                # Checks if the first instruction is measure
                if instruction_set[instruction.qubits[0]]:
                    instruction_set[instruction.qubits[0]][-1] = instruction
                else:
                    instruction_set[instruction.qubits[0]].append(instruction)
        elif is_reset(instruction):
            if not is_reset_dummy(instruction_set[instruction.qubits[0]][-1]):
                instruction_set[instruction.qubits[0]].append(instruction)
                dummy = deepcopy(instruction)
                dummy.name = 'dummy_reset'
                dummy.qubits[0] = -1
                for qubit in set(range(num_qubits)).difference(set(instruction.qubits)):
                    instruction_set[qubit].append(dummy)
            else:
                if instruction_set[instruction.qubits[0]]:
                    instruction_set[instruction.qubits[0]][-1] = instruction
                else:
                    instruction_set[instruction.qubits[0]].append(instruction)

    stack_depth = max([len(stack) for stack in instruction_set])
    return instruction_set, stack_depth


def partition(i_set, num_qubits):
    i_stack, depth = qubit_stack(i_set, num_qubits)
    level, sequence = 0, [[] for _ in range(depth)]

    while i_set:
        # Qubits included in the partition
        qubit_included = []

        if level == len(sequence):
            sequence.append([])

        for qubit in range(num_qubits):

            if i_stack[qubit]:
                gate = i_stack[qubit][0]
            else:
                continue

            # Check for dummy gate
            if is_measure_dummy(gate) or is_reset_dummy(gate):
                continue
            # Check for single gate
            elif is_single(gate):
                if qubit in qubit_included:
                    continue
                sequence[level].append(gate)
                qubit_included.append(qubit)
                i_set.remove(gate)      # Remove from Set
                i_stack[qubit].pop(0)   # Remove from Stack
            # Check for CX gate
            elif is_cx(gate):
                second_qubit = list(
                    set(gate.qubits).difference(set([qubit])))[0]
                buffer_gate = i_stack[second_qubit][0]

                # Checks if gate already included in the partition
                if qubit in qubit_included or second_qubit in qubit_included:
                    continue

                # Check if CX is top in stacks of both of its indexes.
                if gate == buffer_gate:
                    qubit_included.append(qubit)
                    qubit_included.append(second_qubit)
                    sequence[level].append(gate)
                    i_set.remove(gate)
                    i_stack[qubit].pop(0)
                    i_stack[second_qubit].pop(0)
                # If not then don't add it.
                else:
                    continue
            elif is_measure(gate):

                all_dummy = True
                for x in range(num_qubits):
                    if not i_stack[x]:
                        continue
                    # Intersection of both should be used
                    if not is_measure(i_stack[x][0]) and not is_measure_dummy(i_stack[x][0]):
                        all_dummy = False
                        break

                if all_dummy:
                    # Check if current level already has gates
                    if sequence[level]:
                        qubit_included = []
                        level += 1  # Increment the level
                        if level == len(sequence):
                            sequence.append([])

                    for x in range(num_qubits):
                        # Check if measure
                        if not i_stack[x]:
                            continue
                        if is_measure(i_stack[x][0]):
                            qubit_included.append(x)
                            sequence[level].append(i_stack[x][0])
                            # Remove from Instruction list
                            i_set.remove(i_stack[x][0])
                        i_stack[x].pop(0)
                    break  # To restart the Qubit loop from 0
            elif is_reset(gate):
                all_dummy = True
                for x in range(num_qubits):
                    if not i_stack[x]:
                        continue
                    # Intersection of both should be used
                    if not is_reset(i_stack[x][0]) and not is_reset_dummy(i_stack[x][0]):
                        all_dummy = False
                        break

                if all_dummy:
                    # Check if current level already has gates
                    if sequence[level]:
                        qubit_included = []
                        level += 1  # Increment the level
                        if level == len(sequence):
                            sequence.append([])

                    for x in range(num_qubits):
                        if not i_stack[x]:
                            continue
                        # Check if measure
                        if is_reset(i_stack[x][0]):
                            qubit_included.append(x)
                            sequence[level].append(i_stack[x][0])
                            # Remove from Instruction list
                            i_set.remove(i_stack[x][0])
                        i_stack[x].pop(0)
                    break  # To restart the Qubit loop from 0

            # Check if the instruction list is empty
            if not i_set:
                break

        level += 1
    return sequence, level<|MERGE_RESOLUTION|>--- conflicted
+++ resolved
@@ -102,65 +102,6 @@
     '''
 
 
-def rt_gate_dm_matrix_1(gate, err_param, state, q, num_qubits):
-    """   
-    The error model adds a fluctuation to the angle param, with mean err_param[1] and variance parametrized in terms of err_param[0].
-    Args:
-        err_param[1] is the mean error in the angle param.
-        err_param[0] is the reduction in the radius after averaging over fluctuations in the angle param.
-    """
-    lt, mt, rt = q
-    param = []
-    k = []
-
-    for gt in gate:
-        if gt[0] == 'rz':
-            k.append([1, 2])
-        elif gt[0] == 'ry':
-            k.append([3, 1])
-        elif gt[0] == 'rz':
-            k.append([2, 3])
-        else:
-            raise QiskitError(
-                'Gate is not among the valid decomposition types: %s' % gt)
-        param.append(gt[1])
-
-    for j in range(rt):
-        for i in range(lt):
-
-            if param[0]:
-                # Rz(Lamb)
-                transf_ind = k[0]
-                c1 = err_param[0] * np.cos(param[0] + err_param[1])
-                s1 = err_param[0] * np.sin(param[0] + err_param[1])
-                temp1_1 = state[i, transf_ind[0], j]
-                temp1_2 = state[i, transf_ind[1], j]
-                state[i, transf_ind[0], j] = c1*temp1_1 - s1*temp1_2
-                state[i, transf_ind[1], j] = c1*temp1_2 + s1*temp1_1
-
-            if param[1]:
-                # Ry(Theta)
-                transf_ind = k[1]
-                c2 = err_param[0] * np.cos(param[1] + err_param[1])
-                s2 = err_param[0] * np.sin(param[1] + err_param[1])
-                temp2_1 = state[i, transf_ind[0], j]
-                temp2_2 = state[i, transf_ind[1], j]
-                state[i, transf_ind[0], j] = c2*temp2_1 - s2*temp2_2
-                state[i, transf_ind[1], j] = c2*temp2_2 + s2*temp2_1
-
-            if param[2]:
-                # Rz(Phi)
-                transf_ind = k[2]
-                c3 = err_param[0] * np.cos(param[2] + err_param[1])
-                s3 = err_param[0] * np.sin(param[2] + err_param[1])
-                temp3_1 = state[i, transf_ind[0], j]
-                temp3_2 = state[i, transf_ind[1], j]
-                state[i, transf_ind[0], j] = c3*temp3_1 - s3*temp3_2
-                state[i, transf_ind[1], j] = c3*temp3_2 + s3*temp3_1
-
-    return state
-
-
 def rt_gate_dm_matrix(gate, param, err_param, state, q, num_qubits):
     """   
     The error model adds a fluctuation to the angle param, with mean err_param[1] and variance parametrized in terms of err_param[0].
@@ -168,6 +109,7 @@
         err_param[1] is the mean error in the angle param.
         err_param[0] is the reduction in the radius after averaging over fluctuations in the angle param.
     """
+
     c = err_param[0] * np.cos(param + err_param[1])
     s = err_param[0] * np.sin(param + err_param[1])
 
@@ -439,14 +381,6 @@
     """
 
     # Remark - ordering of qubits (MSB right, LSB left)
-<<<<<<< HEAD
-
-    # Calculating all cos and sines in advance
-    cos2vara = np.cos(2*err_param[1])
-    cosvara = np.cos(err_param[1])
-    sin2vara = np.sin(2*err_param[1])
-    sinvara = np.sin(err_param[1])
-=======
     #print(q_1, q_2)
     #q_1, q_2 = q_2, q_1
     # Calculating all cos and sin in advance
@@ -458,7 +392,6 @@
     s2 = 0.5 * (1 - c2av * np.cos(2*err_param[1]))
     s = cav * np.sin(err_param[1])
     cs = c2av * np.sin(err_param[1]) * np.cos(err_param[1])
->>>>>>> 85ca7a6a
 
     if (q_1 == q_2) or (q_1 >= num_qubits) or (q_2 >= num_qubits):
         raise QiskitError('Qubit Labels out of bound in CX Gate')

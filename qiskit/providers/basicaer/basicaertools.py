--- conflicted
+++ resolved
@@ -194,10 +194,6 @@
         stheta = [stheta_1, stheta_2, stheta_3, stheta_4]
         ctheta = [np.cos(xi)/np.sin(x) for x in stheta]
         cthet = [round(np.cos(xi)/np.sin(x), 10) for x in stheta]
-<<<<<<< HEAD
-=======
-        print('Hi', cthet, ctheta)
->>>>>>> 940db23b
         phi_minus_lambda = list(map(lambda x:
                                     np.arccos(np.sin(theta1 + theta2) * x), cthet))
 
@@ -346,13 +342,7 @@
         if opx[0].name in ('CX', 'cx', 'measure', 'bfunc', 'reset'):
             for idx, sg in enumerate(single_gt):
                 if sg:
-<<<<<<< HEAD
                     a = merge_gates(sg)
-=======
-                    print(idx, sg)
-                    a = merge_gates(sg)
-                    print(ind, a)
->>>>>>> 940db23b
                     inst_merged.append(a)
                     single_gt[idx] = []
             inst_merged.append(opx[0])

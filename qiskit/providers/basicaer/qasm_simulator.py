# This code is part of Qiskit.
#
# (C) Copyright IBM 2017.
#
# This code is licensed under the Apache License, Version 2.0. You may
# obtain a copy of this license in the LICENSE.txt file in the root directory
# of this source tree or at http://www.apache.org/licenses/LICENSE-2.0.
#
# Any modifications or derivative works of this code must retain this
# copyright notice, and modified files need to carry a notice indicating
# that they have been altered from the originals.

# pylint: disable=arguments-differ

"""Contains a (slow) Python simulator.

It simulates a qasm quantum circuit (an experiment) that has been compiled
to run on the simulator. It is exponential in the number of qubits.

The simulator is run using

.. code-block:: python

    QasmSimulatorPy().run(qobj)

Where the input is a Qobj object and the output is a BasicAerJob object, which can
later be queried for the Result object. The result will contain a 'memory' data
field, which is a result of measurements for each shot.
"""

import uuid
import time
import logging
import warnings

from math import log2
from collections import Counter
import numpy as np

from qiskit.circuit.quantumcircuit import QuantumCircuit
from qiskit.utils.multiprocessing import local_hardware_info
from qiskit.providers.models import QasmBackendConfiguration
from qiskit.result import Result
from qiskit.providers.backend import BackendV1
from qiskit.providers.options import Options
from qiskit.providers.basicaer.basicaerjob import BasicAerJob
from .exceptions import BasicAerError
from .basicaertools import single_gate_matrix
from .basicaertools import SINGLE_QUBIT_GATES
from .basicaertools import cx_gate_matrix
from .basicaertools import einsum_vecmul_index

logger = logging.getLogger(__name__)


class QasmSimulatorPy(BackendV1):
    """Python implementation of a qasm simulator."""

<<<<<<< HEAD
    MAX_QUBITS_MEMORY = int(
        log2(local_hardware_info()['memory'] * (1024 ** 3) / 16))
=======
    MAX_QUBITS_MEMORY = int(log2(local_hardware_info()["memory"] * (1024**3) / 16))
>>>>>>> 8827c554

    DEFAULT_CONFIGURATION = {
        "backend_name": "qasm_simulator",
        "backend_version": "2.1.0",
        "n_qubits": min(24, MAX_QUBITS_MEMORY),
        "url": "https://github.com/Qiskit/qiskit-terra",
        "simulator": True,
        "local": True,
        "conditional": True,
        "open_pulse": False,
        "memory": True,
        "max_shots": 65536,
        "coupling_map": None,
        "description": "A python simulator for qasm experiments",
        "basis_gates": ["u1", "u2", "u3", "rz", "sx", "x", "cx", "id", "unitary"],
        "gates": [
            {
                "name": "u1",
                "parameters": ["lambda"],
                "qasm_def": "gate u1(lambda) q { U(0,0,lambda) q; }",
            },
            {
                "name": "u2",
                "parameters": ["phi", "lambda"],
                "qasm_def": "gate u2(phi,lambda) q { U(pi/2,phi,lambda) q; }",
            },
            {
                "name": "u3",
                "parameters": ["theta", "phi", "lambda"],
                "qasm_def": "gate u3(theta,phi,lambda) q { U(theta,phi,lambda) q; }",
            },
            {"name": "rz", "parameters": ["phi"], "qasm_def": "gate rz(phi) q { U(0,0,phi) q; }"},
            {
                "name": "sx",
                "parameters": [],
                "qasm_def": "gate sx(phi) q { U(pi/2,7*pi/2,pi/2) q; }",
            },
            {"name": "x", "parameters": [], "qasm_def": "gate x q { U(pi,7*pi/2,pi/2) q; }"},
            {"name": "cx", "parameters": [], "qasm_def": "gate cx c,t { CX c,t; }"},
            {"name": "id", "parameters": [], "qasm_def": "gate id a { U(0,0,0) a; }"},
            {"name": "unitary", "parameters": ["matrix"], "qasm_def": "unitary(matrix) q1, q2,..."},
        ],
    }

    DEFAULT_OPTIONS = {"initial_statevector": None, "chop_threshold": 1e-15}

    # Class level variable to return the final state at the end of simulation
    # This should be set to True for the statevector simulator
    SHOW_FINAL_STATE = False

<<<<<<< HEAD
    def __init__(self, configuration=None, provider=None):
        super().__init__(configuration=(
            configuration or QasmBackendConfiguration.from_dict(self.DEFAULT_CONFIGURATION)),
            provider=provider)

=======
    def __init__(self, configuration=None, provider=None, **fields):
        super().__init__(
            configuration=(
                configuration or QasmBackendConfiguration.from_dict(self.DEFAULT_CONFIGURATION)
            ),
            provider=provider,
            **fields,
        )
>>>>>>> 8827c554
        # Define attributes in __init__.
        self._local_random = np.random.RandomState()
        self._classical_memory = 0
        self._classical_register = 0
        self._statevector = 0
        self._number_of_cmembits = 0
        self._number_of_qubits = 0
        self._shots = 0
        self._memory = False
        self._initial_statevector = self.options.get("initial_statevector")
        self._chop_threshold = self.options.get("chop_threashold")
        self._qobj_config = None
        # TEMP
        self._sample_measure = False

    @classmethod
    def _default_options(cls):
        return Options(
            shots=1024,
            memory=False,
            initial_statevector=None,
            chop_threshold=1e-15,
            allow_sample_measuring=True,
            seed_simulator=None,
            parameter_binds=None,
        )

    def _add_unitary(self, gate, qubits):
        """Apply an N-qubit unitary matrix.

        Args:
            gate (matrix_like): an N-qubit unitary matrix
            qubits (list): the list of N-qubits.
        """
        # Get the number of qubits
        num_qubits = len(qubits)
        # Compute einsum index string for 1-qubit matrix multiplication
        indexes = einsum_vecmul_index(qubits, self._number_of_qubits)
        # Convert to complex rank-2N tensor
        gate_tensor = np.reshape(np.array(gate, dtype=complex), num_qubits * [2, 2])
        # Apply matrix multiplication
        self._statevector = np.einsum(
            indexes, gate_tensor, self._statevector, dtype=complex, casting="no"
        )

    def _get_measure_outcome(self, qubit):
        """Simulate the outcome of measurement of a qubit.

        Args:
            qubit (int): the qubit to measure

        Return:
            tuple: pair (outcome, probability) where outcome is '0' or '1' and
            probability is the probability of the returned outcome.
        """
        # Axis for numpy.sum to compute probabilities
        axis = list(range(self._number_of_qubits))
        axis.remove(self._number_of_qubits - 1 - qubit)
        probabilities = np.sum(np.abs(self._statevector)
                               ** 2, axis=tuple(axis))
        # Compute einsum index string for 1-qubit matrix multiplication
        random_number = self._local_random.rand()
        if random_number < probabilities[0]:
            return "0", probabilities[0]
        # Else outcome was '1'
        return "1", probabilities[1]

    def _add_sample_measure(self, measure_params, num_samples):
        """Generate memory samples from current statevector.

        Args:
            measure_params (list): List of (qubit, cmembit) values for
                                   measure instructions to sample.
            num_samples (int): The number of memory samples to generate.

        Returns:
            list: A list of memory values in hex format.
        """
        # Get unique qubits that are actually measured and sort in
        # ascending order
        measured_qubits = sorted(list({qubit for qubit, cmembit in measure_params}))
        num_measured = len(measured_qubits)
        # We use the axis kwarg for numpy.sum to compute probabilities
        # this sums over all non-measured qubits to return a vector
        # of measure probabilities for the measured qubits
        axis = list(range(self._number_of_qubits))
        for qubit in reversed(measured_qubits):
            # Remove from largest qubit to smallest so list position is correct
            # with respect to position from end of the list
            axis.remove(self._number_of_qubits - 1 - qubit)
        probabilities = np.reshape(
            np.sum(np.abs(self._statevector) ** 2, axis=tuple(axis)), 2**num_measured
        )
        # Generate samples on measured qubits as ints with qubit
        # position in the bit-string for each int given by the qubit
        # position in the sorted measured_qubits list
        samples = self._local_random.choice(range(2**num_measured), num_samples, p=probabilities)
        # Convert the ints to bitstrings
        memory = []
        for sample in samples:
            classical_memory = self._classical_memory
            for qubit, cmembit in measure_params:
                pos = measured_qubits.index(qubit)
                qubit_outcome = int((sample & (1 << pos)) >> pos)
                membit = 1 << cmembit
                classical_memory = (classical_memory & (
                    ~membit)) | (qubit_outcome << cmembit)
            value = bin(classical_memory)[2:]
            memory.append(hex(int(value, 2)))
        return memory

    def _add_qasm_measure(self, qubit, cmembit, cregbit=None):
        """Apply a measure instruction to a qubit.

        Args:
            qubit (int): qubit is the qubit measured.
            cmembit (int): is the classical memory bit to store outcome in.
            cregbit (int, optional): is the classical register bit to store outcome in.
        """
        # get measure outcome
        outcome, probability = self._get_measure_outcome(qubit)
        # update classical state
        membit = 1 << cmembit
        self._classical_memory = (self._classical_memory & (
            ~membit)) | (int(outcome) << cmembit)

        if cregbit is not None:
            regbit = 1 << cregbit
<<<<<<< HEAD
            self._classical_register = \
                (self._classical_register & (~regbit)) | (
                    int(outcome) << cregbit)
=======
            self._classical_register = (self._classical_register & (~regbit)) | (
                int(outcome) << cregbit
            )
>>>>>>> 8827c554

        # update quantum state
        if outcome == "0":
            update_diag = [[1 / np.sqrt(probability), 0], [0, 0]]
        else:
            update_diag = [[0, 0], [0, 1 / np.sqrt(probability)]]
        # update classical state
        self._add_unitary(update_diag, [qubit])

    def _add_qasm_reset(self, qubit):
        """Apply a reset instruction to a qubit.

        Args:
            qubit (int): the qubit being rest

        This is done by doing a simulating a measurement
        outcome and projecting onto the outcome state while
        renormalizing.
        """
        # get measure outcome
        outcome, probability = self._get_measure_outcome(qubit)
        # update quantum state
        if outcome == "0":
            update = [[1 / np.sqrt(probability), 0], [0, 0]]
            self._add_unitary(update, [qubit])
        else:
            update = [[0, 1 / np.sqrt(probability)], [0, 0]]
            self._add_unitary(update, [qubit])

    def _validate_initial_statevector(self):
        """Validate an initial statevector"""
        # If initial statevector isn't set we don't need to validate
        if self._initial_statevector is None:
            return
        # Check statevector is correct length for number of qubits
        length = len(self._initial_statevector)
        required_dim = 2**self._number_of_qubits
        if length != required_dim:
            raise BasicAerError(
                f"initial statevector is incorrect length: {length} != {required_dim}"
            )

    def _set_options(self, qobj_config=None, backend_options=None):
        """Set the backend options for all experiments in a qobj"""
        # Reset default options
        self._initial_statevector = self.options.get("initial_statevector")
        self._chop_threshold = self.options.get("chop_threshold")
        if "backend_options" in backend_options and backend_options["backend_options"]:
            backend_options = backend_options["backend_options"]

        # Check for custom initial statevector in backend_options first,
        # then config second
        if "initial_statevector" in backend_options:
            self._initial_statevector = np.array(
                backend_options["initial_statevector"], dtype=complex
            )
        elif hasattr(qobj_config, "initial_statevector"):
            self._initial_statevector = np.array(qobj_config.initial_statevector, dtype=complex)
        if self._initial_statevector is not None:
            # Check the initial statevector is normalized
            norm = np.linalg.norm(self._initial_statevector)
            if round(norm, 12) != 1:
                raise BasicAerError(f"initial statevector is not normalized: norm {norm} != 1")
        # Check for custom chop threshold
        # Replace with custom options
        if "chop_threshold" in backend_options:
            self._chop_threshold = backend_options["chop_threshold"]
        elif hasattr(qobj_config, "chop_threshold"):
            self._chop_threshold = qobj_config.chop_threshold

    def _initialize_statevector(self):
        """Set the initial statevector for simulation"""
        if self._initial_statevector is None:
            # Set to default state of all qubits in |0>
            self._statevector = np.zeros(2**self._number_of_qubits, dtype=complex)
            self._statevector[0] = 1
        else:
            self._statevector = self._initial_statevector.copy()
        # Reshape to rank-N tensor
        self._statevector = np.reshape(self._statevector, self._number_of_qubits * [2])

    def _get_statevector(self):
<<<<<<< HEAD
        """Return the current statevector in JSON Result spec format"""
        vec = np.reshape(self._statevector, 2 ** self._number_of_qubits)
        # Expand complex numbers

        dens = vec.copy()
        trans = []
        # print(dens)
        import itertools
        bina1 = [x for x in itertools.product(
            [0, 1], repeat=self._number_of_qubits)]
        bina2 = [''.join(str(y) for y in x) for x in bina1]
        for idx in bina2:
            a = int(idx, 2)
            b = int(idx[::-1], 2)
            #print(a, b)
            if a not in trans and b not in trans:
                trans.append(a)
                trans.append(b)
                dens[a], dens[b] = dens[b], dens[a]

        densitymatrix = np.outer(dens, np.conj(dens))
        r = np.asarray(np.round(densitymatrix, 4))
        #print('Density matrix is {}'.format(r))
        np.savetxt("a1.txt", np.asarray(np.round(densitymatrix, 4)),
                   fmt='%1.3f', newline="\n")

        vec = np.stack([vec.real, vec.imag], axis=1)
        # Truncate small values
=======
        """Return the current statevector"""
        vec = np.reshape(self._statevector, 2**self._number_of_qubits)
>>>>>>> 8827c554
        vec[abs(vec) < self._chop_threshold] = 0.0
        return vec

    def _validate_measure_sampling(self, experiment):
        """Determine if measure sampling is allowed for an experiment

        Args:
            experiment (QobjExperiment): a qobj experiment.
        """
        # If shots=1 we should disable measure sampling.
        # This is also required for statevector simulator to return the
        # correct final statevector without silently dropping final measurements.
        if self._shots <= 1:
            self._sample_measure = False
            return

        # Check for config flag
        if hasattr(experiment.config, "allows_measure_sampling"):
            self._sample_measure = experiment.config.allows_measure_sampling
        # If flag isn't found do a simple test to see if a circuit contains
        # no reset instructions, and no gates instructions after
        # the first measure.
        else:
            measure_flag = False
            for instruction in experiment.instructions:
                # If circuit contains reset operations we cannot sample
                if instruction.name == "reset":
                    self._sample_measure = False
                    return
                # If circuit contains a measure option then we can
                # sample only if all following operations are measures
                if measure_flag:
                    # If we find a non-measure instruction
                    # we cannot do measure sampling
                    if instruction.name not in ["measure", "barrier", "id", "u0"]:
                        self._sample_measure = False
                        return
                elif instruction.name == "measure":
                    measure_flag = True
            # If we made it to the end of the circuit without returning
            # measure sampling is allowed
            self._sample_measure = True

    def run(self, qobj, **backend_options):
        """Run qobj asynchronously.

        Args:
            qobj (Qobj): payload of the experiment
            backend_options (dict): backend options

        Returns:
            BasicAerJob: derived from BaseJob

        Additional Information:
            backend_options: Is a dict of options for the backend. It may contain
                * "initial_statevector": vector_like

            The "initial_statevector" option specifies a custom initial
            initial statevector for the simulator to be used instead of the all
            zero state. This size of this vector must be correct for the number
            of qubits in all experiments in the qobj.

            Example::

                backend_options = {
                    "initial_statevector": np.array([1, 0, 0, 1j]) / np.sqrt(2),
                }
        """
        if isinstance(qobj, (QuantumCircuit, list)):
            from qiskit.compiler import assemble

            out_options = {}
            for key in backend_options:
                if not hasattr(self.options, key):
                    warnings.warn(
                        "Option %s is not used by this backend" % key, UserWarning, stacklevel=2
                    )
                else:
                    out_options[key] = backend_options[key]
            qobj = assemble(qobj, self, **out_options)
            qobj_options = qobj.config
        else:
            warnings.warn(
                "Using a qobj for run() is deprecated and will be removed in a future release.",
                PendingDeprecationWarning,
                stacklevel=2,
            )
            qobj_options = qobj.config
        self._set_options(qobj_config=qobj_options, backend_options=backend_options)
        job_id = str(uuid.uuid4())
        job = BasicAerJob(self, job_id, self._run_job(job_id, qobj))
        return job

    def _run_job(self, job_id, qobj):
        """Run experiments in qobj

        Args:
            job_id (str): unique id for the job.
            qobj (Qobj): job description

        Returns:
            Result: Result object
        """
        self._validate(qobj)
        result_list = []
        self._shots = qobj.config.shots
        self._memory = getattr(qobj.config, "memory", False)
        self._qobj_config = qobj.config
        start = time.time()
        for experiment in qobj.experiments:
            result_list.append(self.run_experiment(experiment))
        end = time.time()
        result = {
            "backend_name": self.name(),
            "backend_version": self._configuration.backend_version,
            "qobj_id": qobj.qobj_id,
            "job_id": job_id,
            "results": result_list,
            "status": "COMPLETED",
            "success": True,
            "time_taken": (end - start),
            "header": qobj.header.to_dict(),
        }

        return Result.from_dict(result)

    def run_experiment(self, experiment):
        """Run an experiment (circuit) and return a single experiment result.

        Args:
            experiment (QobjExperiment): experiment from qobj experiments list

        Returns:
             dict: A result dictionary which looks something like::

                {
                "name": name of this experiment (obtained from qobj.experiment header)
                "seed": random seed used for simulation
                "shots": number of shots used in the simulation
                "data":
                    {
                    "counts": {'0x9: 5, ...},
                    "memory": ['0x9', '0xF', '0x1D', ..., '0x9']
                    },
                "status": status string for the simulation
                "success": boolean
                "time_taken": simulation time of this single experiment
                }
        Raises:
            BasicAerError: if an error occurred.
        """
        start = time.time()
        self._number_of_qubits = experiment.config.n_qubits
        self._number_of_cmembits = experiment.config.memory_slots
        self._statevector = 0
        self._classical_memory = 0
        self._classical_register = 0
        self._sample_measure = False
        global_phase = experiment.header.global_phase
        # Validate the dimension of initial statevector if set
        self._validate_initial_statevector()
        # Get the seed looking in circuit, qobj, and then random.
        if hasattr(experiment.config, "seed_simulator"):
            seed_simulator = experiment.config.seed_simulator
        elif hasattr(self._qobj_config, "seed_simulator"):
            seed_simulator = self._qobj_config.seed_simulator
        else:
            # For compatibility on Windows force dyte to be int32
            # and set the maximum value to be (2 ** 31) - 1
            seed_simulator = np.random.randint(2147483647, dtype="int32")

        self._local_random.seed(seed=seed_simulator)
        # Check if measure sampling is supported for current circuit
        self._validate_measure_sampling(experiment)

        # List of final counts for all shots
        memory = []
        # Check if we can sample measurements, if so we only perform 1 shot
        # and sample all outcomes from the final state vector
        if self._sample_measure:
            shots = 1
            # Store (qubit, cmembit) pairs for all measure ops in circuit to
            # be sampled
            measure_sample_ops = []
        else:
            shots = self._shots
        for _ in range(shots):
            self._initialize_statevector()
            # apply global_phase
            self._statevector *= np.exp(1j * global_phase)
            # Initialize classical memory to all 0
            self._classical_memory = 0
            self._classical_register = 0
            for operation in experiment.instructions:
                conditional = getattr(operation, "conditional", None)
                if isinstance(conditional, int):
                    conditional_bit_set = (
                        self._classical_register >> conditional) & 1
                    if not conditional_bit_set:
                        continue
                elif conditional is not None:
                    mask = int(operation.conditional.mask, 16)
                    if mask > 0:
                        value = self._classical_memory & mask
                        while (mask & 0x1) == 0:
                            mask >>= 1
                            value >>= 1
                        if value != int(operation.conditional.val, 16):
                            continue

                # Check if single  gate
                if operation.name == "unitary":
                    qubits = operation.qubits
                    gate = operation.params[0]
                    self._add_unitary(gate, qubits)
                elif operation.name in SINGLE_QUBIT_GATES:
                    params = getattr(operation, "params", None)
                    qubit = operation.qubits[0]
                    gate = single_gate_matrix(operation.name, params)
                    self._add_unitary(gate, [qubit])
                # Check if CX gate
                elif operation.name in ("id", "u0"):
                    pass
                elif operation.name in ("CX", "cx"):
                    qubit0 = operation.qubits[0]
                    qubit1 = operation.qubits[1]
                    gate = cx_gate_matrix()
                    self._add_unitary(gate, [qubit0, qubit1])
                # Check if reset
                elif operation.name == "reset":
                    qubit = operation.qubits[0]
                    self._add_qasm_reset(qubit)
                # Check if barrier
                elif operation.name == "barrier":
                    pass
                # Check if measure
                elif operation.name == "measure":
                    qubit = operation.qubits[0]
                    cmembit = operation.memory[0]
<<<<<<< HEAD
                    cregbit = operation.register[0] if hasattr(
                        operation, 'register') else None
=======
                    cregbit = operation.register[0] if hasattr(operation, "register") else None
>>>>>>> 8827c554

                    if self._sample_measure:
                        # If sampling measurements record the qubit and cmembit
                        # for this measurement for later sampling
                        measure_sample_ops.append((qubit, cmembit))
                    else:
                        # If not sampling perform measurement as normal
                        self._add_qasm_measure(qubit, cmembit, cregbit)
                elif operation.name == "bfunc":
                    mask = int(operation.mask, 16)
                    relation = operation.relation
                    val = int(operation.val, 16)

                    cregbit = operation.register
<<<<<<< HEAD
                    cmembit = operation.memory if hasattr(
                        operation, 'memory') else None
=======
                    cmembit = operation.memory if hasattr(operation, "memory") else None
>>>>>>> 8827c554

                    compared = (self._classical_register & mask) - val

                    if relation == "==":
                        outcome = compared == 0
                    elif relation == "!=":
                        outcome = compared != 0
                    elif relation == "<":
                        outcome = compared < 0
                    elif relation == "<=":
                        outcome = compared <= 0
                    elif relation == ">":
                        outcome = compared > 0
                    elif relation == ">=":
                        outcome = compared >= 0
                    else:
<<<<<<< HEAD
                        raise BasicAerError(
                            'Invalid boolean function relation.')

                    # Store outcome in register and optionally memory slot
                    regbit = 1 << cregbit
                    self._classical_register = \
                        (self._classical_register & (~regbit)) | (
                            int(outcome) << cregbit)
                    if cmembit is not None:
                        membit = 1 << cmembit
                        self._classical_memory = \
                            (self._classical_memory & (~membit)) | (
                                int(outcome) << cmembit)
=======
                        raise BasicAerError("Invalid boolean function relation.")

                    # Store outcome in register and optionally memory slot
                    regbit = 1 << cregbit
                    self._classical_register = (self._classical_register & (~regbit)) | (
                        int(outcome) << cregbit
                    )
                    if cmembit is not None:
                        membit = 1 << cmembit
                        self._classical_memory = (self._classical_memory & (~membit)) | (
                            int(outcome) << cmembit
                        )
>>>>>>> 8827c554
                else:
                    backend = self.name()
                    err_msg = '{0} encountered unrecognized operation "{1}"'
                    raise BasicAerError(
                        err_msg.format(backend, operation.name))

            # Add final creg data to memory list
            if self._number_of_cmembits > 0:
                if self._sample_measure:
                    # If sampling we generate all shot samples from the final statevector
                    memory = self._add_sample_measure(
                        measure_sample_ops, self._shots)
                else:
                    # Turn classical_memory (int) into bit string and pad zero for unused cmembits
                    outcome = bin(self._classical_memory)[2:]
                    memory.append(hex(int(outcome, 2)))

        # Add data
        data = {"counts": dict(Counter(memory))}
        # Optionally add memory list
        if self._memory:
            data["memory"] = memory
        # Optionally add final statevector
        if self.SHOW_FINAL_STATE:
            data["statevector"] = self._get_statevector()
            # Remove empty counts and memory for statevector simulator
            if not data["counts"]:
                data.pop("counts")
            if "memory" in data and not data["memory"]:
                data.pop("memory")
        end = time.time()
        return {
            "name": experiment.header.name,
            "seed_simulator": seed_simulator,
            "shots": self._shots,
            "data": data,
            "status": "DONE",
            "success": True,
            "time_taken": (end - start),
            "header": experiment.header.to_dict(),
        }

    def _validate(self, qobj):
        """Semantic validations of the qobj which cannot be done via schemas."""
        n_qubits = qobj.config.n_qubits
        max_qubits = self.configuration().n_qubits
        if n_qubits > max_qubits:
            raise BasicAerError(
                f"Number of qubits {n_qubits} is greater than maximum ({max_qubits}) "
                f'for "{self.name()}".'
            )
        for experiment in qobj.experiments:
            name = experiment.header.name
            if experiment.config.memory_slots == 0:
                logger.warning(
                    'No classical registers in circuit "%s", counts will be empty.', name
                )
            elif "measure" not in [op.name for op in experiment.instructions]:
                logger.warning(
                    'No measurements in circuit "%s", classical register will remain all zeros.',
                    name,
                )<|MERGE_RESOLUTION|>--- conflicted
+++ resolved
@@ -56,12 +56,7 @@
 class QasmSimulatorPy(BackendV1):
     """Python implementation of a qasm simulator."""
 
-<<<<<<< HEAD
-    MAX_QUBITS_MEMORY = int(
-        log2(local_hardware_info()['memory'] * (1024 ** 3) / 16))
-=======
     MAX_QUBITS_MEMORY = int(log2(local_hardware_info()["memory"] * (1024**3) / 16))
->>>>>>> 8827c554
 
     DEFAULT_CONFIGURATION = {
         "backend_name": "qasm_simulator",
@@ -112,13 +107,6 @@
     # This should be set to True for the statevector simulator
     SHOW_FINAL_STATE = False
 
-<<<<<<< HEAD
-    def __init__(self, configuration=None, provider=None):
-        super().__init__(configuration=(
-            configuration or QasmBackendConfiguration.from_dict(self.DEFAULT_CONFIGURATION)),
-            provider=provider)
-
-=======
     def __init__(self, configuration=None, provider=None, **fields):
         super().__init__(
             configuration=(
@@ -127,7 +115,7 @@
             provider=provider,
             **fields,
         )
->>>>>>> 8827c554
+
         # Define attributes in __init__.
         self._local_random = np.random.RandomState()
         self._classical_memory = 0
@@ -256,15 +244,10 @@
 
         if cregbit is not None:
             regbit = 1 << cregbit
-<<<<<<< HEAD
-            self._classical_register = \
-                (self._classical_register & (~regbit)) | (
-                    int(outcome) << cregbit)
-=======
+
             self._classical_register = (self._classical_register & (~regbit)) | (
                 int(outcome) << cregbit
             )
->>>>>>> 8827c554
 
         # update quantum state
         if outcome == "0":
@@ -347,39 +330,39 @@
         self._statevector = np.reshape(self._statevector, self._number_of_qubits * [2])
 
     def _get_statevector(self):
-<<<<<<< HEAD
-        """Return the current statevector in JSON Result spec format"""
-        vec = np.reshape(self._statevector, 2 ** self._number_of_qubits)
-        # Expand complex numbers
-
-        dens = vec.copy()
-        trans = []
-        # print(dens)
-        import itertools
-        bina1 = [x for x in itertools.product(
-            [0, 1], repeat=self._number_of_qubits)]
-        bina2 = [''.join(str(y) for y in x) for x in bina1]
-        for idx in bina2:
-            a = int(idx, 2)
-            b = int(idx[::-1], 2)
-            #print(a, b)
-            if a not in trans and b not in trans:
-                trans.append(a)
-                trans.append(b)
-                dens[a], dens[b] = dens[b], dens[a]
-
-        densitymatrix = np.outer(dens, np.conj(dens))
-        r = np.asarray(np.round(densitymatrix, 4))
-        #print('Density matrix is {}'.format(r))
-        np.savetxt("a1.txt", np.asarray(np.round(densitymatrix, 4)),
-                   fmt='%1.3f', newline="\n")
-
-        vec = np.stack([vec.real, vec.imag], axis=1)
-        # Truncate small values
-=======
+        # This is if one wants the statevector in JSON format
+
+        # """Return the current statevector in JSON Result spec format"""
+        # vec = np.reshape(self._statevector, 2 ** self._number_of_qubits)
+        # # Expand complex numbers
+
+        # dens = vec.copy()
+        # trans = []
+        # # print(dens)
+        # import itertools
+        # bina1 = [x for x in itertools.product(
+        #     [0, 1], repeat=self._number_of_qubits)]
+        # bina2 = [''.join(str(y) for y in x) for x in bina1]
+        # for idx in bina2:
+        #     a = int(idx, 2)
+        #     b = int(idx[::-1], 2)
+        #     #print(a, b)
+        #     if a not in trans and b not in trans:
+        #         trans.append(a)
+        #         trans.append(b)
+        #         dens[a], dens[b] = dens[b], dens[a]
+
+        # densitymatrix = np.outer(dens, np.conj(dens))
+        # r = np.asarray(np.round(densitymatrix, 4))
+        # #print('Density matrix is {}'.format(r))
+        # np.savetxt("a1.txt", np.asarray(np.round(densitymatrix, 4)),
+        #            fmt='%1.3f', newline="\n")
+
+        # vec = np.stack([vec.real, vec.imag], axis=1)
+
         """Return the current statevector"""
         vec = np.reshape(self._statevector, 2**self._number_of_qubits)
->>>>>>> 8827c554
+        # Truncate small values
         vec[abs(vec) < self._chop_threshold] = 0.0
         return vec
 
@@ -619,12 +602,7 @@
                 elif operation.name == "measure":
                     qubit = operation.qubits[0]
                     cmembit = operation.memory[0]
-<<<<<<< HEAD
-                    cregbit = operation.register[0] if hasattr(
-                        operation, 'register') else None
-=======
                     cregbit = operation.register[0] if hasattr(operation, "register") else None
->>>>>>> 8827c554
 
                     if self._sample_measure:
                         # If sampling measurements record the qubit and cmembit
@@ -639,12 +617,7 @@
                     val = int(operation.val, 16)
 
                     cregbit = operation.register
-<<<<<<< HEAD
-                    cmembit = operation.memory if hasattr(
-                        operation, 'memory') else None
-=======
                     cmembit = operation.memory if hasattr(operation, "memory") else None
->>>>>>> 8827c554
 
                     compared = (self._classical_register & mask) - val
 
@@ -661,21 +634,6 @@
                     elif relation == ">=":
                         outcome = compared >= 0
                     else:
-<<<<<<< HEAD
-                        raise BasicAerError(
-                            'Invalid boolean function relation.')
-
-                    # Store outcome in register and optionally memory slot
-                    regbit = 1 << cregbit
-                    self._classical_register = \
-                        (self._classical_register & (~regbit)) | (
-                            int(outcome) << cregbit)
-                    if cmembit is not None:
-                        membit = 1 << cmembit
-                        self._classical_memory = \
-                            (self._classical_memory & (~membit)) | (
-                                int(outcome) << cmembit)
-=======
                         raise BasicAerError("Invalid boolean function relation.")
 
                     # Store outcome in register and optionally memory slot
@@ -688,7 +646,6 @@
                         self._classical_memory = (self._classical_memory & (~membit)) | (
                             int(outcome) << cmembit
                         )
->>>>>>> 8827c554
                 else:
                     backend = self.name()
                     err_msg = '{0} encountered unrecognized operation "{1}"'

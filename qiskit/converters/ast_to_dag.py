--- conflicted
+++ resolved
@@ -9,6 +9,8 @@
 # Any modifications or derivative works of this code must retain this
 # copyright notice, and modified files need to carry a notice indicating
 # that they have been altered from the originals.
+
+#Modified by NickelKiln @ QSimIISc
 
 """
 AST (abstract syntax tree) to DAG (directed acyclic graph) converter.
@@ -23,46 +25,14 @@
 from qiskit.qasm.node.real import Real
 from qiskit.circuit.measure import Measure
 from qiskit.circuit.reset import Reset
-<<<<<<< HEAD
-from qiskit.extensions.standard.ubase import UBase
-from qiskit.extensions.standard.cxbase import CXBase
-from qiskit.extensions.standard.barrier import Barrier
-from qiskit.extensions.standard.ccx import ToffoliGate
-from qiskit.extensions.standard.cswap import FredkinGate
-from qiskit.extensions.standard.cx import CnotGate
-from qiskit.extensions.standard.cy import CyGate
-from qiskit.extensions.standard.cz import CzGate
-from qiskit.extensions.standard.swap import SwapGate
-from qiskit.extensions.standard.h import HGate
-from qiskit.extensions.standard.iden import IdGate
-from qiskit.extensions.standard.s import SGate
-from qiskit.extensions.standard.s import SdgGate
-from qiskit.extensions.standard.t import TGate
-from qiskit.extensions.standard.t import TdgGate
-from qiskit.extensions.standard.u0 import U0Gate
-from qiskit.extensions.standard.u1 import U1Gate
-from qiskit.extensions.standard.u2 import U2Gate
-from qiskit.extensions.standard.u3 import U3Gate
-from qiskit.extensions.standard.x import XGate
-from qiskit.extensions.standard.y import YGate
-from qiskit.extensions.standard.z import ZGate
-from qiskit.extensions.standard.rx import RXGate
-from qiskit.extensions.standard.ry import RYGate
-from qiskit.extensions.standard.rz import RZGate
-from qiskit.extensions.standard.cu1 import Cu1Gate
-from qiskit.extensions.standard.ch import CHGate
-from qiskit.extensions.standard.crz import CrzGate
-from qiskit.extensions.standard.cu3 import Cu3Gate
-from qiskit.extensions.standard.rzz import RZZGate
-from qiskit.extensions.standard.i import IGate
-=======
+#
 from qiskit.circuit.barrier import Barrier
 from qiskit.circuit.delay import Delay
 from qiskit.circuit.library.standard_gates.x import CCXGate
-from qiskit.circuit.library.standard_gates.swap import CSwapGate
 from qiskit.circuit.library.standard_gates.x import CXGate
 from qiskit.circuit.library.standard_gates.y import CYGate
 from qiskit.circuit.library.standard_gates.z import CZGate
+from qiskit.circuit.library.standard_gates.swap import CSwapGate
 from qiskit.circuit.library.standard_gates.swap import SwapGate
 from qiskit.circuit.library.standard_gates.h import HGate
 from qiskit.circuit.library.standard_gates.i import IGate
@@ -94,8 +64,8 @@
 from qiskit.circuit.library.standard_gates.ry import CRYGate
 from qiskit.circuit.library.standard_gates.rz import CRZGate
 from qiskit.circuit.library.standard_gates.sx import CSXGate
->>>>>>> 8827c554
-
+#
+ 
 
 def ast_to_dag(ast):
     """Build a ``DAGCircuit`` object from an AST ``Node`` object.
@@ -138,36 +108,7 @@
 class AstInterpreter:
     """Interprets an OpenQASM by expanding subroutines and unrolling loops."""
 
-<<<<<<< HEAD
-    standard_extension = {"u0": U0Gate,
-                          "u1": U1Gate,
-                          "u2": U2Gate,
-                          "u3": U3Gate,
-                          "i": IGate,
-                          "x": XGate,
-                          "y": YGate,
-                          "z": ZGate,
-                          "t": TGate,
-                          "tdg": TdgGate,
-                          "s": SGate,
-                          "sdg": SdgGate,
-                          "swap": SwapGate,
-                          "rx": RXGate,
-                          "ry": RYGate,
-                          "rz": RZGate,
-                          "rzz": RZZGate,
-                          "id": IdGate,
-                          "h": HGate,
-                          "cx": CnotGate,
-                          "cy": CyGate,
-                          "cz": CzGate,
-                          "ch": CHGate,
-                          "crz": CrzGate,
-                          "cu1": Cu1Gate,
-                          "cu3": Cu3Gate,
-                          "ccx": ToffoliGate,
-                          "cswap": FredkinGate}
-=======
+#
     standard_extension = {
         "u1": U1Gate,
         "u2": U2Gate,
@@ -207,7 +148,7 @@
         "cswap": CSwapGate,
         "delay": Delay,
     }
->>>>>>> 8827c554
+#
 
     def __init__(self, dag):
         """Initialize interpreter's data."""
@@ -267,28 +208,9 @@
         bits = [self._process_bit_id(node_element) for node_element in node.bitlist.children]
 
         if name in self.gates:
-<<<<<<< HEAD
-            gargs = self.gates[name]["args"]
-            gbits = self.gates[name]["bits"]
-            # Loop over register arguments, if any.
-            maxidx = max(map(len, bits))
-            for idx in range(maxidx):
-                self.arg_stack.append({gargs[j]: args[j]
-                                       for j in range(len(gargs))})
-                # Only index into register arguments.
-                element = [idx * x for x in
-                           [len(bits[j]) > 1 for j in range(len(bits))]]
-                self.bit_stack.append({gbits[j]: bits[j][element[j]]
-                                       for j in range(len(gbits))})
-                self._create_dag_op(name,
-                                    [self.arg_stack[-1][s].sym()
-                                     for s in gargs],
-                                    [self.bit_stack[-1][s] for s in gbits])
-                self.arg_stack.pop()
-                self.bit_stack.pop()
-=======
+#
             self._arguments(name, bits, args)
->>>>>>> 8827c554
+#
         else:
             raise QiskitError(
                 "internal error undefined gate:", "line=%s" % node.line, "file=%s" % node.file
@@ -356,22 +278,13 @@
             cx_gate = CXGate()
             cx_gate.condition = self.condition
             if len(id0) > 1 and len(id1) > 1:
-<<<<<<< HEAD
-                self.dag.apply_operation_back(
-                    CXBase(), [id0[idx], id1[idx]], [], self.condition)
-            elif len(id0) > 1:
-                self.dag.apply_operation_back(
-                    CXBase(), [id0[idx], id1[0]], [], self.condition)
-            else:
-                self.dag.apply_operation_back(
-                    CXBase(), [id0[0], id1[idx]], [], self.condition)
-=======
+#
                 self.dag.apply_operation_back(cx_gate, [id0[idx], id1[idx]], [])
             elif len(id0) > 1:
                 self.dag.apply_operation_back(cx_gate, [id0[idx], id1[0]], [])
             else:
                 self.dag.apply_operation_back(cx_gate, [id0[0], id1[idx]], [])
->>>>>>> 8827c554
+#
 
     def _process_measure(self, node):
         """Process a measurement node."""
@@ -382,14 +295,11 @@
                 "internal error: reg size mismatch", "line=%s" % node.line, "file=%s" % node.file
             )
         for idx, idy in zip(id0, id1):
-<<<<<<< HEAD
-            self.dag.apply_operation_back(
-                Measure(), [idx], [idy], self.condition)
-=======
+#
             meas_gate = Measure()
             meas_gate.condition = self.condition
             self.dag.apply_operation_back(meas_gate, [idx], [idy])
->>>>>>> 8827c554
+#
 
     def _process_if(self, node):
         """Process an if node."""
@@ -443,17 +353,9 @@
 
         elif node.type == "custom_unitary":
             self._process_custom_unitary(node)
-
-        elif node.type == "universal_unitary":
-<<<<<<< HEAD
-            args = self._process_node(node.children[0])
-            qid = self._process_bit_id(node.children[1])
-            for element in qid:
-                self.dag.apply_operation_back(
-                    UBase(*args, element), self.condition)
-=======
+#
             self._process_u(node)
->>>>>>> 8827c554
+#
 
         elif node.type == "cnot":
             self._process_cnot(node)
@@ -484,14 +386,11 @@
         elif node.type == "reset":
             id0 = self._process_bit_id(node.children[0])
             for i, _ in enumerate(id0):
-<<<<<<< HEAD
-                self.dag.apply_operation_back(
-                    Reset(), [id0[i]], [], self.condition)
-=======
+#
                 reset = Reset()
                 reset.condition = self.condition
                 self.dag.apply_operation_back(reset, [id0[i]], [])
->>>>>>> 8827c554
+#
 
         elif node.type == "if":
             self._process_if(node)
@@ -554,21 +453,12 @@
         if name in self.standard_extension:
             op = self.standard_extension[name](*params)
         elif name in self.gates:
-<<<<<<< HEAD
-            if self.gates[name]['opaque']:
-                # call an opaque gate
-                op = Gate(
-                    name=name, num_qubits=self.gates[name]['n_bits'], params=params)
-            else:
-                # call a custom gate
-                raise QiskitError(
-                    'Custom non-opaque gates are not supported by as_to_dag module')
-=======
+#
             op = Gate(name=name, num_qubits=self.gates[name]["n_bits"], params=params)
             if not self.gates[name]["opaque"]:
                 # call a custom gate (otherwise, opaque)
                 op.definition = self._gate_rules_to_qiskit_circuit(self.gates[name], params=params)
->>>>>>> 8827c554
+#
         else:
             raise QiskitError("unknown operation for ast node name %s" % name)
         return op
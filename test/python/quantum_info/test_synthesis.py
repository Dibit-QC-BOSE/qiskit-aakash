# This code is part of Qiskit.
#
# (C) Copyright IBM 2017, 2019.
#
# This code is licensed under the Apache License, Version 2.0. You may
# obtain a copy of this license in the LICENSE.txt file in the root directory
# of this source tree or at http://www.apache.org/licenses/LICENSE-2.0.
#
# Any modifications or derivative works of this code must retain this
# copyright notice, and modified files need to carry a notice indicating
# that they have been altered from the originals.

"""Tests for quantum synthesis methods."""

import unittest
import contextlib
import logging
from test import combine

from ddt import ddt
import numpy as np

from qiskit import execute, QiskitError
from qiskit.circuit import QuantumCircuit, QuantumRegister
from qiskit.converters import dag_to_circuit, circuit_to_dag
from qiskit.extensions import UnitaryGate
<<<<<<< HEAD
from qiskit.extensions.standard import (HGate, IdGate, SdgGate, SGate, U3Gate,
                                        XGate, YGate, ZGate, IGate)
=======
from qiskit.circuit.library import (
    HGate,
    IGate,
    SdgGate,
    SGate,
    U3Gate,
    UGate,
    XGate,
    YGate,
    ZGate,
    CXGate,
    CZGate,
    iSwapGate,
    SwapGate,
    RXXGate,
    RYYGate,
    RZZGate,
    RZXGate,
    CPhaseGate,
    CRZGate,
    RXGate,
    RYGate,
    RZGate,
)
>>>>>>> 8827c554
from qiskit.providers.basicaer import UnitarySimulatorPy
from qiskit.quantum_info.operators import Operator
from qiskit.quantum_info.random import random_unitary
from qiskit.quantum_info.synthesis.one_qubit_decompose import OneQubitEulerDecomposer
from qiskit.quantum_info.synthesis.two_qubit_decompose import (
    TwoQubitWeylDecomposition,
    TwoQubitWeylIdEquiv,
    TwoQubitWeylSWAPEquiv,
    TwoQubitWeylPartialSWAPEquiv,
    TwoQubitWeylPartialSWAPFlipEquiv,
    TwoQubitWeylfSimaabEquiv,
    TwoQubitWeylfSimabbEquiv,
    TwoQubitWeylfSimabmbEquiv,
    TwoQubitWeylControlledEquiv,
    TwoQubitWeylMirrorControlledEquiv,
    TwoQubitWeylGeneral,
    two_qubit_cnot_decompose,
    TwoQubitBasisDecomposer,
    TwoQubitControlledUDecomposer,
    Ud,
    decompose_two_qubit_product_gate,
)

from qiskit.quantum_info.synthesis.ion_decompose import cnot_rxx_decompose
from qiskit.test import QiskitTestCase


def make_oneq_cliffords():
    """Make as list of 1q Cliffords"""
<<<<<<< HEAD
    ixyz_list = [g().to_matrix() for g in (IdGate, XGate, YGate, ZGate, IGate)]
    ih_list = [g().to_matrix() for g in (IdGate, HGate)]
    irs_list = [IdGate().to_matrix(),
                SdgGate().to_matrix() @ HGate().to_matrix(),
                HGate().to_matrix() @ SGate().to_matrix()]
    oneq_cliffords = [Operator(ixyz @ ih @ irs) for ixyz in ixyz_list
                      for ih in ih_list
                      for irs in irs_list]
=======
    ixyz_list = [g().to_matrix() for g in (IGate, XGate, YGate, ZGate)]
    ih_list = [g().to_matrix() for g in (IGate, HGate)]
    irs_list = [
        IGate().to_matrix(),
        SdgGate().to_matrix() @ HGate().to_matrix(),
        HGate().to_matrix() @ SGate().to_matrix(),
    ]
    oneq_cliffords = [
        Operator(ixyz @ ih @ irs) for ixyz in ixyz_list for ih in ih_list for irs in irs_list
    ]
>>>>>>> 8827c554
    return oneq_cliffords


ONEQ_CLIFFORDS = make_oneq_cliffords()


def make_hard_thetas_oneq(smallest=1e-18, factor=3.2, steps=22, phi=0.7, lam=0.9):
    """Make 1q gates with theta/2 close to 0, pi/2, pi, 3pi/2"""
    return (
        [U3Gate(smallest * factor**i, phi, lam) for i in range(steps)]
        + [U3Gate(-smallest * factor**i, phi, lam) for i in range(steps)]
        + [U3Gate(np.pi / 2 + smallest * factor**i, phi, lam) for i in range(steps)]
        + [U3Gate(np.pi / 2 - smallest * factor**i, phi, lam) for i in range(steps)]
        + [U3Gate(np.pi + smallest * factor**i, phi, lam) for i in range(steps)]
        + [U3Gate(np.pi - smallest * factor**i, phi, lam) for i in range(steps)]
        + [U3Gate(3 * np.pi / 2 + smallest * factor**i, phi, lam) for i in range(steps)]
        + [U3Gate(3 * np.pi / 2 - smallest * factor**i, phi, lam) for i in range(steps)]
    )


HARD_THETA_ONEQS = make_hard_thetas_oneq()

# It's too slow to use all 24**4 Clifford combos. If we can make it faster, use a larger set
K1K2S = [
    (ONEQ_CLIFFORDS[3], ONEQ_CLIFFORDS[5], ONEQ_CLIFFORDS[2], ONEQ_CLIFFORDS[21]),
    (ONEQ_CLIFFORDS[5], ONEQ_CLIFFORDS[6], ONEQ_CLIFFORDS[9], ONEQ_CLIFFORDS[7]),
    (ONEQ_CLIFFORDS[2], ONEQ_CLIFFORDS[1], ONEQ_CLIFFORDS[0], ONEQ_CLIFFORDS[4]),
    [
        Operator(U3Gate(x, y, z))
        for x, y, z in [(0.2, 0.3, 0.1), (0.7, 0.15, 0.22), (0.001, 0.97, 2.2), (3.14, 2.1, 0.9)]
    ],
]


class CheckDecompositions(QiskitTestCase):
    """Implements decomposition checkers."""

    def check_one_qubit_euler_angles(self, operator, basis="U3", tolerance=1e-14, simplify=False):
        """Check OneQubitEulerDecomposer works for the given unitary"""
        target_unitary = operator.data
        if basis is None:
            angles = OneQubitEulerDecomposer().angles(target_unitary)
            decomp_unitary = U3Gate(*angles).to_matrix()
        else:
            decomposer = OneQubitEulerDecomposer(basis)
            decomp_unitary = Operator(decomposer(target_unitary, simplify=simplify)).data
        maxdist = np.max(np.abs(target_unitary - decomp_unitary))
        self.assertTrue(
            np.abs(maxdist) < tolerance, f"Operator {operator}: Worst distance {maxdist}"
        )

    @contextlib.contextmanager
    def assertDebugOnly(self):  # FIXME: when at python 3.10+ replace with assertNoLogs
        """Context manager, asserts log is emitted at level DEBUG but no higher"""
        with self.assertLogs("qiskit.quantum_info.synthesis", "DEBUG") as ctx:
            yield
        for i in range(len(ctx.records)):
            self.assertLessEqual(
                ctx.records[i].levelno,
                logging.DEBUG,
                msg=f"Unexpected logging entry: {ctx.output[i]}",
            )
            self.assertIn("Requested fidelity:", ctx.records[i].getMessage())

    def assertRoundTrip(self, weyl1: TwoQubitWeylDecomposition):
        """Fail if eval(repr(weyl1)) not equal to weyl1"""
        repr1 = repr(weyl1)
        with self.assertDebugOnly():
            weyl2: TwoQubitWeylDecomposition = eval(repr1)  # pylint: disable=eval-used
        msg_base = f"weyl1:\n{repr1}\nweyl2:\n{repr(weyl2)}"
        self.assertEqual(type(weyl1), type(weyl2), msg_base)
        maxdiff = np.max(abs(weyl1.unitary_matrix - weyl2.unitary_matrix))
        self.assertEqual(maxdiff, 0, msg=f"Unitary matrix differs by {maxdiff}\n" + msg_base)
        self.assertEqual(weyl1.a, weyl2.a, msg=msg_base)
        self.assertEqual(weyl1.b, weyl2.b, msg=msg_base)
        self.assertEqual(weyl1.c, weyl2.c, msg=msg_base)
        maxdiff = np.max(np.abs(weyl1.K1l - weyl2.K1l))
        self.assertEqual(maxdiff, 0, msg=f"K1l matrix differs by {maxdiff}" + msg_base)
        maxdiff = np.max(np.abs(weyl1.K1r - weyl2.K1r))
        self.assertEqual(maxdiff, 0, msg=f"K1r matrix differs by {maxdiff}" + msg_base)
        maxdiff = np.max(np.abs(weyl1.K2l - weyl2.K2l))
        self.assertEqual(maxdiff, 0, msg=f"K2l matrix differs by {maxdiff}" + msg_base)
        maxdiff = np.max(np.abs(weyl1.K2r - weyl2.K2r))
        self.assertEqual(maxdiff, 0, msg=f"K2r matrix differs by {maxdiff}" + msg_base)
        self.assertEqual(weyl1.requested_fidelity, weyl2.requested_fidelity, msg_base)

    def check_two_qubit_weyl_decomposition(self, target_unitary, tolerance=1.0e-12):
        """Check TwoQubitWeylDecomposition() works for a given operator"""
        # pylint: disable=invalid-name
        with self.assertDebugOnly():
            decomp = TwoQubitWeylDecomposition(target_unitary, fidelity=None)
        # self.assertRoundTrip(decomp)  # Too slow
        op = np.exp(1j * decomp.global_phase) * Operator(np.eye(4))
        for u, qs in (
            (decomp.K2r, [0]),
            (decomp.K2l, [1]),
            (Ud(decomp.a, decomp.b, decomp.c), [0, 1]),
            (decomp.K1r, [0]),
            (decomp.K1l, [1]),
        ):
            op = op.compose(u, qs)
        decomp_unitary = op.data
        maxdist = np.max(np.abs(target_unitary - decomp_unitary))
        self.assertLess(
            np.abs(maxdist),
            tolerance,
            f"{decomp}\nactual fid: {decomp.actual_fidelity()}\n"
            f"Unitary {target_unitary}:\nWorst distance {maxdist}",
        )

    def check_two_qubit_weyl_specialization(
        self, target_unitary, fidelity, expected_specialization, expected_gates
    ):
        """Check that the two qubit Weyl decomposition gets specialized as expected"""

        # Loop to check both for implicit and explicity specialization
        for decomposer in (TwoQubitWeylDecomposition, expected_specialization):
            with self.assertDebugOnly():
                decomp = decomposer(target_unitary, fidelity=fidelity)
            self.assertRoundTrip(decomp)
            self.assertEqual(
                np.max(np.abs(decomp.unitary_matrix - target_unitary)),
                0,
                "Incorrect saved unitary in the decomposition.",
            )
            self.assertIsInstance(decomp, expected_specialization, "Incorrect Weyl specialization.")
            circ = decomp.circuit(simplify=True)
            self.assertDictEqual(
                dict(circ.count_ops()), expected_gates, f"Gate counts of {decomposer.__name__}"
            )
            actual_fid = decomp.actual_fidelity()
            self.assertAlmostEqual(decomp.calculated_fidelity, actual_fid, places=13)
            self.assertGreaterEqual(actual_fid, fidelity, f"fidelity of {decomposer.__name__}")
            actual_unitary = Operator(circ).data
            trace = np.trace(actual_unitary.T.conj() @ target_unitary)
            self.assertAlmostEqual(
                trace.imag, 0, places=13, msg=f"Real trace for {decomposer.__name__}"
            )
        with self.assertDebugOnly():
            decomp2 = expected_specialization(target_unitary, fidelity=None)  # Shouldn't raise
        self.assertRoundTrip(decomp2)
        if expected_specialization is not TwoQubitWeylGeneral:
            with self.assertRaises(QiskitError) as exc:
                _ = expected_specialization(target_unitary, fidelity=1.0)
            self.assertIn("worse than requested", exc.exception.message)

    def check_exact_decomposition(
        self, target_unitary, decomposer, tolerance=1.0e-12, num_basis_uses=None
    ):
        """Check exact decomposition for a particular target"""
        decomp_circuit = decomposer(target_unitary, _num_basis_uses=num_basis_uses)
        if num_basis_uses is not None:
            self.assertEqual(num_basis_uses, decomp_circuit.count_ops().get("unitary", 0))
        result = execute(decomp_circuit, UnitarySimulatorPy(), optimization_level=0).result()
        decomp_unitary = result.get_unitary()
        maxdist = np.max(np.abs(target_unitary - decomp_unitary))
        self.assertTrue(
            np.abs(maxdist) < tolerance,
            f"Unitary {target_unitary}: Worst distance {maxdist}",
        )


@ddt
class TestEulerAngles1Q(CheckDecompositions):
    """Test euler_angles_1q()"""

    @combine(clifford=ONEQ_CLIFFORDS)
    def test_euler_angles_1q_clifford(self, clifford):
        """Verify euler_angles_1q produces correct Euler angles for all Cliffords."""
        self.check_one_qubit_euler_angles(clifford)

    @combine(gate=HARD_THETA_ONEQS)
    def test_euler_angles_1q_hard_thetas(self, gate):
        """Verify euler_angles_1q for close-to-degenerate theta"""
        self.check_one_qubit_euler_angles(Operator(gate))

    @combine(seed=range(5), name="test_euler_angles_1q_random_{seed}")
    def test_euler_angles_1q_random(self, seed):
        """Verify euler_angles_1q produces correct Euler angles for random_unitary (seed={seed})."""
        unitary = random_unitary(2, seed=seed)
        self.check_one_qubit_euler_angles(unitary)


ANGEXP_ZYZ = [
    [(1.0e-13, 0.1, -0.1, 0), (0, 0)],
    [(1.0e-13, 0.2, -0.1, 0), (1, 0)],
    [(1.0e-13, np.pi, np.pi, 0), (0, 0)],
    [(1.0e-13, np.pi, np.pi, np.pi), (0, 0)],
    [(np.pi, np.pi, np.pi, 0), (0, 1)],
    [(np.pi - 1.0e-13, np.pi, np.pi, np.pi), (0, 1)],
    [(np.pi, 0.1, 0.2, 0), (1, 1)],
    [(np.pi, 0.2, 0.2, 0), (0, 1)],
    [(1.0e-13, 0.1, 0.2, 0), (1, 0)],
    [(0.1, 0.2, 1.0e-13, 0), (1, 1)],
    [(0.1, 0.0, 0.0, 0), (0, 1)],
    [(0.1, 1.0e-13, 0.2, 0), (1, 1)],
    [(0.1, 0.2, 0.3, 0), (2, 1)],
    [(0.1, 0.2, np.pi, 0), (1, 1)],
    [(0.1, np.pi, 0.1, 0), (1, 1)],
    [(0.1, np.pi, np.pi, 0), (0, 1)],
]
"""
Special cases for ZYZ type expansions.  Each list entry is of the format

    (alpha, beta, gamma, delta), (r, s),

and encodes the assertion that

    (K(b) @ A(a) @ K(c), global_phase=d)

re-synthesizes to have r applications of the K gate and s of the A gate.
"""


ANGEXP_PSX = [
    [(0.0, 0.1, -0.1), (0, 0)],
    [(0.0, 0.1, 0.2), (1, 0)],
    [(-np.pi / 2, 0.2, 0.0), (2, 1)],
    [(np.pi / 2, 0.0, 0.21), (2, 1)],
    [(np.pi / 2, 0.12, 0.2), (2, 1)],
    [(np.pi / 2, -np.pi / 2, 0.21), (1, 1)],
    [(np.pi, np.pi, 0), (0, 2)],
    [(np.pi, np.pi + 0.1, 0.1), (0, 2)],
    [(np.pi, np.pi + 0.2, -0.1), (1, 2)],
    [(0.1, 0.2, 0.3), (3, 2)],
    [(0.1, np.pi, 0.2), (2, 2)],
    [(0.1, 0.2, 0.0), (2, 2)],
    [(0.1, 0.2, np.pi), (2, 2)],
    [(0.1, np.pi, 0), (1, 2)],
]
"""
Special cases for Z.X90.Z.X90.Z type expansions.  Each list entry is of the format

    (alpha, beta, gamma), (r, s),

and encodes the assertion that

    U3(alpha, beta, gamma)

re-synthesizes to have r applications of the P gate and s of the SX gate.
"""


@ddt
class TestOneQubitEulerSpecial(CheckDecompositions):
    """Test special cases for OneQubitEulerDecomposer.

    FIXME: Currently these are more like smoke tests that exercise each of the code paths
    and shapes of decompositions that can be made, but they don't check all the corner cases
    where a wrap by 2*pi might happen, etc
    """

    def check_oneq_special_cases(
        self,
        target,
        basis,
        expected_gates=None,
        tolerance=1.0e-12,
    ):
        """Check OneQubitEulerDecomposer produces the expected gates"""
        decomposer = OneQubitEulerDecomposer(basis)
        circ = decomposer(target, simplify=True)
        data = Operator(circ).data
        maxdist = np.max(np.abs(target.data - data))
        trace = np.trace(data.T.conj() @ target)
        self.assertLess(
            np.abs(maxdist),
            tolerance,
            f"Worst case distance: {maxdist}, trace: {trace}\n"
            f"Target:\n{target}\nActual:\n{data}\n{circ}",
        )
        if expected_gates is not None:
            self.assertDictEqual(dict(circ.count_ops()), expected_gates, f"Circuit:\n{circ}")

    @combine(angexp=ANGEXP_ZYZ)
    def test_special_ZYZ(self, angexp):
        """Special cases of ZYZ. {angexp[0]}"""
        a, b, c, d = angexp[0]
        exp = {("rz", "ry")[g]: angexp[1][g] for g in (0, 1) if angexp[1][g]}
        tgt = np.exp(1j * d) * RZGate(b).to_matrix() @ RYGate(a).to_matrix() @ RZGate(c).to_matrix()
        self.check_oneq_special_cases(tgt, "ZYZ", exp)

    @combine(angexp=ANGEXP_ZYZ)
    def test_special_ZXZ(self, angexp):
        """Special cases of ZXZ. {angexp[0]}"""
        a, b, c, d = angexp[0]
        exp = {("rz", "rx")[g]: angexp[1][g] for g in (0, 1) if angexp[1][g]}
        tgt = np.exp(1j * d) * RZGate(b).to_matrix() @ RXGate(a).to_matrix() @ RZGate(c).to_matrix()
        self.check_oneq_special_cases(tgt, "ZXZ", exp)

    @combine(angexp=ANGEXP_ZYZ)
    def test_special_XYX(self, angexp):
        """Special cases of XYX. {angexp[0]}"""
        a, b, c, d = angexp[0]
        exp = {("rx", "ry")[g]: angexp[1][g] for g in (0, 1) if angexp[1][g]}
        tgt = np.exp(1j * d) * RXGate(b).to_matrix() @ RYGate(a).to_matrix() @ RXGate(c).to_matrix()
        self.check_oneq_special_cases(tgt, "XYX", exp)

    def test_special_U321(self):
        """Special cases of U321"""
        self.check_oneq_special_cases(U3Gate(0.0, 0.1, -0.1).to_matrix(), "U321", {})
        self.check_oneq_special_cases(U3Gate(0.0, 0.11, 0.2).to_matrix(), "U321", {"u1": 1})
        self.check_oneq_special_cases(U3Gate(np.pi / 2, 0.2, 0.0).to_matrix(), "U321", {"u2": 1})
        self.check_oneq_special_cases(U3Gate(np.pi / 2, 0.0, 0.2).to_matrix(), "U321", {"u2": 1})
        self.check_oneq_special_cases(U3Gate(0.11, 0.27, 0.3).to_matrix(), "U321", {"u3": 1})

    def test_special_U3(self):
        """Special cases of U3"""
        self.check_oneq_special_cases(U3Gate(0.0, 0.1, -0.1).to_matrix(), "U3", {})
        self.check_oneq_special_cases(U3Gate(0.0, 0.1, 0.2).to_matrix(), "U3", {"u3": 1})
        self.check_oneq_special_cases(U3Gate(np.pi / 2, 0.2, 0.0).to_matrix(), "U3", {"u3": 1})
        self.check_oneq_special_cases(U3Gate(np.pi / 2, 0.0, 0.2).to_matrix(), "U3", {"u3": 1})
        self.check_oneq_special_cases(U3Gate(0.11, 0.27, 0.3).to_matrix(), "U3", {"u3": 1})

    def test_special_U(self):
        """Special cases of U"""
        self.check_oneq_special_cases(U3Gate(0.0, 0.1, -0.1).to_matrix(), "U", {})
        self.check_oneq_special_cases(U3Gate(0.0, 0.1, 0.2).to_matrix(), "U", {"u": 1})
        self.check_oneq_special_cases(U3Gate(np.pi / 2, 0.2, 0.0).to_matrix(), "U", {"u": 1})
        self.check_oneq_special_cases(U3Gate(np.pi / 2, 0.0, 0.2).to_matrix(), "U", {"u": 1})
        self.check_oneq_special_cases(U3Gate(0.1, 0.2, 0.3).to_matrix(), "U", {"u": 1})

    def test_special_RR(self):
        """Special cases of RR"""
        self.check_oneq_special_cases(U3Gate(0.0, 0.1, -0.1).to_matrix(), "RR", {})
        self.check_oneq_special_cases(U3Gate(0.0, 0.1, 0.2).to_matrix(), "RR", {"r": 2})
        self.check_oneq_special_cases(U3Gate(-np.pi, 0.2, 0.0).to_matrix(), "RR", {"r": 1})
        self.check_oneq_special_cases(U3Gate(np.pi, 0.0, 0.2).to_matrix(), "RR", {"r": 1})
        self.check_oneq_special_cases(U3Gate(0.1, 0.2, 0.3).to_matrix(), "RR", {"r": 2})

    def test_special_U1X(self):
        """Special cases of U1X"""
        self.check_oneq_special_cases(U3Gate(0.0, 0.1, -0.1).to_matrix(), "U1X", {})
        self.check_oneq_special_cases(U3Gate(0.0, 0.1, 0.2).to_matrix(), "U1X", {"u1": 1})
        self.check_oneq_special_cases(
            U3Gate(-np.pi / 2, 0.2, 0.0).to_matrix(), "U1X", {"u1": 2, "rx": 1}
        )
        self.check_oneq_special_cases(
            U3Gate(np.pi / 2, 0.0, 0.21).to_matrix(), "U1X", {"u1": 2, "rx": 1}
        )
        self.check_oneq_special_cases(
            U3Gate(np.pi / 2, 0.12, 0.2).to_matrix(), "U1X", {"u1": 2, "rx": 1}
        )
        self.check_oneq_special_cases(U3Gate(0.1, 0.2, 0.3).to_matrix(), "U1X", {"u1": 3, "rx": 2})

    @combine(angexp=ANGEXP_PSX)
    def test_special_PSX(self, angexp):
        """Special cases of PSX. {angexp[0]}"""
        a, b, c = angexp[0]
        tgt = U3Gate(a, b, c).to_matrix()
        exp = {("p", "sx")[g]: angexp[1][g] for g in (0, 1) if angexp[1][g]}
        self.check_oneq_special_cases(tgt, "PSX", exp)

    def test_special_ZSX(self):
        """Special cases of ZSX"""
        self.check_oneq_special_cases(U3Gate(0.0, 0.1, -0.1).to_matrix(), "ZSX", {})
        self.check_oneq_special_cases(U3Gate(0.0, 0.1, 0.2).to_matrix(), "ZSX", {"rz": 1})
        self.check_oneq_special_cases(
            U3Gate(-np.pi / 2, 0.2, 0.0).to_matrix(), "ZSX", {"rz": 2, "sx": 1}
        )
        self.check_oneq_special_cases(
            U3Gate(np.pi / 2, 0.0, 0.21).to_matrix(), "ZSX", {"rz": 2, "sx": 1}
        )
        self.check_oneq_special_cases(
            U3Gate(np.pi / 2, 0.12, 0.2).to_matrix(), "ZSX", {"rz": 2, "sx": 1}
        )
        self.check_oneq_special_cases(U3Gate(0.1, 0.2, 0.3).to_matrix(), "ZSX", {"rz": 3, "sx": 2})

    def test_special_ZSXX(self):
        """Special cases of ZSXX"""
        self.check_oneq_special_cases(U3Gate(0.0, 0.1, -0.1).to_matrix(), "ZSXX", {})
        self.check_oneq_special_cases(U3Gate(0.0, 0.1, 0.2).to_matrix(), "ZSXX", {"rz": 1})
        self.check_oneq_special_cases(
            U3Gate(-np.pi / 2, 0.2, 0.0).to_matrix(), "ZSXX", {"rz": 2, "sx": 1}
        )
        self.check_oneq_special_cases(
            U3Gate(np.pi / 2, 0.0, 0.21).to_matrix(), "ZSXX", {"rz": 2, "sx": 1}
        )
        self.check_oneq_special_cases(
            U3Gate(np.pi / 2, 0.12, 0.2).to_matrix(), "ZSXX", {"rz": 2, "sx": 1}
        )
        self.check_oneq_special_cases(U3Gate(0.1, 0.2, 0.3).to_matrix(), "ZSXX", {"rz": 3, "sx": 2})
        self.check_oneq_special_cases(
            U3Gate(np.pi, 0.2, 0.3).to_matrix(), "ZSXX", {"rz": 1, "x": 1}
        )
        self.check_oneq_special_cases(
            U3Gate(np.pi, -np.pi / 2, np.pi / 2).to_matrix(), "ZSXX", {"x": 1}
        )


ONEQ_BASES = ["U3", "U321", "U", "U1X", "PSX", "ZSX", "ZSXX", "ZYZ", "ZXZ", "XYX", "RR", "XZX"]
SIMP_TOL = [
    (False, 1.0e-14),
    (True, 1.0e-12),
]  # Please don't broaden the tolerance (fix the decomp)


@ddt
class TestOneQubitEulerDecomposer(CheckDecompositions):
    """Test OneQubitEulerDecomposer"""

    @combine(
        basis=ONEQ_BASES,
        simp_tol=SIMP_TOL,
        name="test_one_qubit_clifford_{basis}_basis_simplify_{simp_tol[0]}",
    )
    def test_one_qubit_clifford_all_basis(self, basis, simp_tol):
        """Verify for {basis} basis and all Cliffords."""
        for clifford in ONEQ_CLIFFORDS:
            self.check_one_qubit_euler_angles(
                clifford, basis, simplify=simp_tol[0], tolerance=simp_tol[1]
            )

    @combine(
        basis=ONEQ_BASES,
        simp_tol=SIMP_TOL,
        name="test_one_qubit_hard_thetas_{basis}_basis_simplify_{simp_tol[0]}",
    )
    def test_one_qubit_hard_thetas_all_basis(self, basis, simp_tol):
        """Verify for {basis} basis and close-to-degenerate theta."""
        for gate in HARD_THETA_ONEQS:
            self.check_one_qubit_euler_angles(
                Operator(gate), basis, simplify=simp_tol[0], tolerance=simp_tol[1]
            )

    @combine(
        basis=ONEQ_BASES,
        simp_tol=SIMP_TOL,
        seed=range(50),
        name="test_one_qubit_random_{basis}_basis_simplify_{simp_tol[0]}_{seed}",
    )
    def test_one_qubit_random_all_basis(self, basis, simp_tol, seed):
        """Verify for {basis} basis and random_unitary (seed={seed})."""
        unitary = random_unitary(2, seed=seed)
        self.check_one_qubit_euler_angles(
            unitary, basis, simplify=simp_tol[0], tolerance=simp_tol[1]
        )

    def test_psx_zsx_special_cases(self):
        """Test decompositions of psx and zsx at special values of parameters"""
        oqed_psx = OneQubitEulerDecomposer(basis="PSX")
        oqed_zsx = OneQubitEulerDecomposer(basis="ZSX")
        oqed_zsxx = OneQubitEulerDecomposer(basis="ZSXX")
        theta = np.pi / 3
        phi = np.pi / 5
        lam = np.pi / 7
        test_gates = [
            UGate(np.pi, phi, lam),
            UGate(-np.pi, phi, lam),
            # test abs(lam + phi + theta) near 0
            UGate(np.pi, np.pi / 3, 2 * np.pi / 3),
            # test theta=pi/2
            UGate(np.pi / 2, phi, lam),
            # test theta=pi/2 and theta+lam=0
            UGate(np.pi / 2, phi, -np.pi / 2),
            # test theta close to 3*pi/2 and theta+phi=2*pi
            UGate(3 * np.pi / 2, np.pi / 2, lam),
            # test theta 0
            UGate(0, phi, lam),
            # test phi 0
            UGate(theta, 0, lam),
            # test lam 0
            UGate(theta, phi, 0),
        ]

        for gate in test_gates:
            unitary = gate.to_matrix()
            qc_psx = oqed_psx(unitary)
            qc_zsx = oqed_zsx(unitary)
            qc_zsxx = oqed_zsxx(unitary)
            self.assertTrue(np.allclose(unitary, Operator(qc_psx).data))
            self.assertTrue(np.allclose(unitary, Operator(qc_zsx).data))
            self.assertTrue(np.allclose(unitary, Operator(qc_zsxx).data))


# FIXME: streamline the set of test cases
class TestTwoQubitWeylDecomposition(CheckDecompositions):
    """Test TwoQubitWeylDecomposition()"""

    def test_TwoQubitWeylDecomposition_repr(self, seed=42):
        """Check that eval(__repr__) is exact round trip"""
        target = random_unitary(4, seed=seed)
        weyl1 = TwoQubitWeylDecomposition(target, fidelity=0.99)
        self.assertRoundTrip(weyl1)

    def test_two_qubit_weyl_decomposition_cnot(self):
        """Verify Weyl KAK decomposition for U~CNOT"""
        for k1l, k1r, k2l, k2r in K1K2S:
            k1 = np.kron(k1l.data, k1r.data)
            k2 = np.kron(k2l.data, k2r.data)
            a = Ud(np.pi / 4, 0, 0)
            self.check_two_qubit_weyl_decomposition(k1 @ a @ k2)

    def test_two_qubit_weyl_decomposition_iswap(self):
        """Verify Weyl KAK decomposition for U~iswap"""
        for k1l, k1r, k2l, k2r in K1K2S:
            k1 = np.kron(k1l.data, k1r.data)
            k2 = np.kron(k2l.data, k2r.data)
            a = Ud(np.pi / 4, np.pi / 4, 0)
            self.check_two_qubit_weyl_decomposition(k1 @ a @ k2)

    def test_two_qubit_weyl_decomposition_swap(self):
        """Verify Weyl KAK decomposition for U~swap"""
        for k1l, k1r, k2l, k2r in K1K2S:
            k1 = np.kron(k1l.data, k1r.data)
            k2 = np.kron(k2l.data, k2r.data)
            a = Ud(np.pi / 4, np.pi / 4, np.pi / 4)
            self.check_two_qubit_weyl_decomposition(k1 @ a @ k2)

    def test_two_qubit_weyl_decomposition_bgate(self):
        """Verify Weyl KAK decomposition for U~B"""
        for k1l, k1r, k2l, k2r in K1K2S:
            k1 = np.kron(k1l.data, k1r.data)
            k2 = np.kron(k2l.data, k2r.data)
            a = Ud(np.pi / 4, np.pi / 8, 0)
            self.check_two_qubit_weyl_decomposition(k1 @ a @ k2)

    def test_two_qubit_weyl_decomposition_a00(self, smallest=1e-18, factor=9.8, steps=11):
        """Verify Weyl KAK decomposition for U~Ud(a,0,0)"""
        for aaa in (
            [smallest * factor**i for i in range(steps)]
            + [np.pi / 4 - smallest * factor**i for i in range(steps)]
            + [np.pi / 8, 0.113 * np.pi, 0.1972 * np.pi]
        ):
            for k1l, k1r, k2l, k2r in K1K2S:
                k1 = np.kron(k1l.data, k1r.data)
                k2 = np.kron(k2l.data, k2r.data)
                a = Ud(aaa, 0, 0)
                self.check_two_qubit_weyl_decomposition(k1 @ a @ k2)

    def test_two_qubit_weyl_decomposition_aa0(self, smallest=1e-18, factor=9.8, steps=11):
        """Verify Weyl KAK decomposition for U~Ud(a,a,0)"""
        for aaa in (
            [smallest * factor**i for i in range(steps)]
            + [np.pi / 4 - smallest * factor**i for i in range(steps)]
            + [np.pi / 8, 0.113 * np.pi, 0.1972 * np.pi]
        ):
            for k1l, k1r, k2l, k2r in K1K2S:
                k1 = np.kron(k1l.data, k1r.data)
                k2 = np.kron(k2l.data, k2r.data)
                a = Ud(aaa, aaa, 0)
                self.check_two_qubit_weyl_decomposition(k1 @ a @ k2)

    def test_two_qubit_weyl_decomposition_aaa(self, smallest=1e-18, factor=9.8, steps=11):
        """Verify Weyl KAK decomposition for U~Ud(a,a,a)"""
        for aaa in (
            [smallest * factor**i for i in range(steps)]
            + [np.pi / 4 - smallest * factor**i for i in range(steps)]
            + [np.pi / 8, 0.113 * np.pi, 0.1972 * np.pi]
        ):
            for k1l, k1r, k2l, k2r in K1K2S:
                k1 = np.kron(k1l.data, k1r.data)
                k2 = np.kron(k2l.data, k2r.data)
                a = Ud(aaa, aaa, aaa)
                self.check_two_qubit_weyl_decomposition(k1 @ a @ k2)

    def test_two_qubit_weyl_decomposition_aama(self, smallest=1e-18, factor=9.8, steps=11):
        """Verify Weyl KAK decomposition for U~Ud(a,a,-a)"""
        for aaa in (
            [smallest * factor**i for i in range(steps)]
            + [np.pi / 4 - smallest * factor**i for i in range(steps)]
            + [np.pi / 8, 0.113 * np.pi, 0.1972 * np.pi]
        ):
            for k1l, k1r, k2l, k2r in K1K2S:
                k1 = np.kron(k1l.data, k1r.data)
                k2 = np.kron(k2l.data, k2r.data)
                a = Ud(aaa, aaa, -aaa)
                self.check_two_qubit_weyl_decomposition(k1 @ a @ k2)

    def test_two_qubit_weyl_decomposition_ab0(self, smallest=1e-18, factor=9.8, steps=11):
        """Verify Weyl KAK decomposition for U~Ud(a,b,0)"""
        for aaa in (
            [smallest * factor**i for i in range(steps)]
            + [np.pi / 4 - smallest * factor**i for i in range(steps)]
            + [np.pi / 8, 0.113 * np.pi, 0.1972 * np.pi]
        ):
            for bbb in np.linspace(0, aaa, 10):
                for k1l, k1r, k2l, k2r in K1K2S:
                    k1 = np.kron(k1l.data, k1r.data)
                    k2 = np.kron(k2l.data, k2r.data)
                    a = Ud(aaa, bbb, 0)
                    self.check_two_qubit_weyl_decomposition(k1 @ a @ k2)

    def test_two_qubit_weyl_decomposition_abb(self, smallest=1e-18, factor=9.8, steps=11):
        """Verify Weyl KAK decomposition for U~Ud(a,b,b)"""
        for aaa in (
            [smallest * factor**i for i in range(steps)]
            + [np.pi / 4 - smallest * factor**i for i in range(steps)]
            + [np.pi / 8, 0.113 * np.pi, 0.1972 * np.pi]
        ):
            for bbb in np.linspace(0, aaa, 6):
                for k1l, k1r, k2l, k2r in K1K2S:
                    k1 = np.kron(k1l.data, k1r.data)
                    k2 = np.kron(k2l.data, k2r.data)
                    a = Ud(aaa, bbb, bbb)
                    self.check_two_qubit_weyl_decomposition(k1 @ a @ k2)

    def test_two_qubit_weyl_decomposition_abmb(self, smallest=1e-18, factor=9.8, steps=11):
        """Verify Weyl KAK decomposition for U~Ud(a,b,-b)"""
        for aaa in (
            [smallest * factor**i for i in range(steps)]
            + [np.pi / 4 - smallest * factor**i for i in range(steps)]
            + [np.pi / 8, 0.113 * np.pi, 0.1972 * np.pi]
        ):
            for bbb in np.linspace(0, aaa, 6):
                for k1l, k1r, k2l, k2r in K1K2S:
                    k1 = np.kron(k1l.data, k1r.data)
                    k2 = np.kron(k2l.data, k2r.data)
                    a = Ud(aaa, bbb, -bbb)
                    self.check_two_qubit_weyl_decomposition(k1 @ a @ k2)

    def test_two_qubit_weyl_decomposition_aac(self, smallest=1e-18, factor=9.8, steps=11):
        """Verify Weyl KAK decomposition for U~Ud(a,a,c)"""
        for aaa in (
            [smallest * factor**i for i in range(steps)]
            + [np.pi / 4 - smallest * factor**i for i in range(steps)]
            + [np.pi / 8, 0.113 * np.pi, 0.1972 * np.pi]
        ):
            for ccc in np.linspace(-aaa, aaa, 6):
                for k1l, k1r, k2l, k2r in K1K2S:
                    k1 = np.kron(k1l.data, k1r.data)
                    k2 = np.kron(k2l.data, k2r.data)
                    a = Ud(aaa, aaa, ccc)
                    self.check_two_qubit_weyl_decomposition(k1 @ a @ k2)

    def test_two_qubit_weyl_decomposition_abc(self, smallest=1e-18, factor=9.8, steps=11):
        """Verify Weyl KAK decomposition for U~Ud(a,b,c)"""
        for aaa in (
            [smallest * factor**i for i in range(steps)]
            + [np.pi / 4 - smallest * factor**i for i in range(steps)]
            + [np.pi / 8, 0.113 * np.pi, 0.1972 * np.pi]
        ):
            for bbb in np.linspace(0, aaa, 4):
                for ccc in np.linspace(-bbb, bbb, 4):
                    for k1l, k1r, k2l, k2r in K1K2S:
                        k1 = np.kron(k1l.data, k1r.data)
                        k2 = np.kron(k2l.data, k2r.data)
                        a = Ud(aaa, bbb, ccc)
                        self.check_two_qubit_weyl_decomposition(k1 @ a @ k2)


K1K2SB = [
    [Operator(U3Gate(*xyz)) for xyz in xyzs]
    for xyzs in [
        [(0.2, 0.3, 0.1), (0.7, 0.15, 0.22), (0.1, 0.97, 2.2), (3.14, 2.1, 0.9)],
        [(0.21, 0.13, 0.45), (2.1, 0.77, 0.88), (1.5, 2.3, 2.3), (2.1, 0.4, 1.7)],
    ]
]
DELTAS = [
    (-0.019, 0.018, 0.021),
    (0.01, 0.015, 0.02),
    (-0.01, -0.009, 0.011),
    (-0.002, -0.003, -0.004),
]


class TestTwoQubitWeylDecompositionSpecialization(CheckDecompositions):
    """Check TwoQubitWeylDecomposition specialized subclasses"""

    def test_weyl_specialize_id(self):
        """Weyl specialization for Id gate"""
        a, b, c = 0.0, 0.0, 0.0
        for da, db, dc in DELTAS:
            for k1l, k1r, k2l, k2r in K1K2SB:
                k1 = np.kron(k1l.data, k1r.data)
                k2 = np.kron(k2l.data, k2r.data)
                self.check_two_qubit_weyl_specialization(
                    k1 @ Ud(a + da, b + db, c + dc) @ k2,
                    0.999,
                    TwoQubitWeylIdEquiv,
                    {"rz": 4, "ry": 2},
                )

    def test_weyl_specialize_swap(self):
        """Weyl specialization for swap gate"""
        a, b, c = np.pi / 4, np.pi / 4, np.pi / 4
        for da, db, dc in DELTAS:
            for k1l, k1r, k2l, k2r in K1K2SB:
                k1 = np.kron(k1l.data, k1r.data)
                k2 = np.kron(k2l.data, k2r.data)
                self.check_two_qubit_weyl_specialization(
                    k1 @ Ud(a + da, b + db, c + dc) @ k2,
                    0.999,
                    TwoQubitWeylSWAPEquiv,
                    {"rz": 4, "ry": 2, "swap": 1},
                )

    def test_weyl_specialize_flip_swap(self):
        """Weyl specialization for flip swap gate"""
        a, b, c = np.pi / 4, np.pi / 4, -np.pi / 4
        for da, db, dc in DELTAS:
            for k1l, k1r, k2l, k2r in K1K2SB:
                k1 = np.kron(k1l.data, k1r.data)
                k2 = np.kron(k2l.data, k2r.data)
                self.check_two_qubit_weyl_specialization(
                    k1 @ Ud(a + da, b + db, c + dc) @ k2,
                    0.999,
                    TwoQubitWeylSWAPEquiv,
                    {"rz": 4, "ry": 2, "swap": 1},
                )

    def test_weyl_specialize_pswap(self, theta=0.123):
        """Weyl specialization for partial swap gate"""
        a, b, c = theta, theta, theta
        for da, db, dc in DELTAS:
            for k1l, k1r, k2l, k2r in K1K2SB:
                k1 = np.kron(k1l.data, k1r.data)
                k2 = np.kron(k2l.data, k2r.data)
                self.check_two_qubit_weyl_specialization(
                    k1 @ Ud(a + da, b + db, c + dc) @ k2,
                    0.999,
                    TwoQubitWeylPartialSWAPEquiv,
                    {"rz": 6, "ry": 3, "rxx": 1, "ryy": 1, "rzz": 1},
                )

    def test_weyl_specialize_flip_pswap(self, theta=0.123):
        """Weyl specialization for flipped partial swap gate"""
        a, b, c = theta, theta, -theta
        for da, db, dc in DELTAS:
            for k1l, k1r, k2l, k2r in K1K2SB:
                k1 = np.kron(k1l.data, k1r.data)
                k2 = np.kron(k2l.data, k2r.data)
                self.check_two_qubit_weyl_specialization(
                    k1 @ Ud(a + da, b + db, c + dc) @ k2,
                    0.999,
                    TwoQubitWeylPartialSWAPFlipEquiv,
                    {"rz": 6, "ry": 3, "rxx": 1, "ryy": 1, "rzz": 1},
                )

    def test_weyl_specialize_fsim_aab(self, aaa=0.456, bbb=0.132):
        """Weyl specialization for partial swap gate"""
        a, b, c = aaa, aaa, bbb
        for da, db, dc in DELTAS:
            for k1l, k1r, k2l, k2r in K1K2SB:
                k1 = np.kron(k1l.data, k1r.data)
                k2 = np.kron(k2l.data, k2r.data)
                self.check_two_qubit_weyl_specialization(
                    k1 @ Ud(a + da, b + db, c + dc) @ k2,
                    0.999,
                    TwoQubitWeylfSimaabEquiv,
                    {"rz": 7, "ry": 4, "rxx": 1, "ryy": 1, "rzz": 1},
                )

    def test_weyl_specialize_fsim_abb(self, aaa=0.456, bbb=0.132):
        """Weyl specialization for partial swap gate"""
        a, b, c = aaa, bbb, bbb
        for da, db, dc in DELTAS:
            for k1l, k1r, k2l, k2r in K1K2SB:
                k1 = np.kron(k1l.data, k1r.data)
                k2 = np.kron(k2l.data, k2r.data)
                self.check_two_qubit_weyl_specialization(
                    k1 @ Ud(a + da, b + db, c + dc) @ k2,
                    0.999,
                    TwoQubitWeylfSimabbEquiv,
                    {"rx": 7, "ry": 4, "rxx": 1, "ryy": 1, "rzz": 1},
                )

    def test_weyl_specialize_fsim_abmb(self, aaa=0.456, bbb=0.132):
        """Weyl specialization for partial swap gate"""
        a, b, c = aaa, bbb, -bbb
        for da, db, dc in DELTAS:
            for k1l, k1r, k2l, k2r in K1K2SB:
                k1 = np.kron(k1l.data, k1r.data)
                k2 = np.kron(k2l.data, k2r.data)
                self.check_two_qubit_weyl_specialization(
                    k1 @ Ud(a + da, b + db, c + dc) @ k2,
                    0.999,
                    TwoQubitWeylfSimabmbEquiv,
                    {"rx": 7, "ry": 4, "rxx": 1, "ryy": 1, "rzz": 1},
                )

    def test_weyl_specialize_ctrl(self, aaa=0.456):
        """Weyl specialization for partial swap gate"""
        a, b, c = aaa, 0.0, 0.0
        for da, db, dc in DELTAS:
            for k1l, k1r, k2l, k2r in K1K2SB:
                k1 = np.kron(k1l.data, k1r.data)
                k2 = np.kron(k2l.data, k2r.data)
                self.check_two_qubit_weyl_specialization(
                    k1 @ Ud(a + da, b + db, c + dc) @ k2,
                    0.999,
                    TwoQubitWeylControlledEquiv,
                    {"rx": 6, "ry": 4, "rxx": 1},
                )

    def test_weyl_specialize_mirror_ctrl(self, aaa=-0.456):
        """Weyl specialization for partial swap gate"""
        a, b, c = np.pi / 4, np.pi / 4, aaa
        for da, db, dc in DELTAS:
            for k1l, k1r, k2l, k2r in K1K2SB:
                k1 = np.kron(k1l.data, k1r.data)
                k2 = np.kron(k2l.data, k2r.data)
                self.check_two_qubit_weyl_specialization(
                    k1 @ Ud(a + da, b + db, c + dc) @ k2,
                    0.999,
                    TwoQubitWeylMirrorControlledEquiv,
                    {"rz": 6, "ry": 4, "rzz": 1, "swap": 1},
                )

    def test_weyl_specialize_general(self, aaa=0.456, bbb=0.345, ccc=0.123):
        """Weyl specialization for partial swap gate"""
        a, b, c = aaa, bbb, ccc
        for da, db, dc in DELTAS:
            for k1l, k1r, k2l, k2r in K1K2SB:
                k1 = np.kron(k1l.data, k1r.data)
                k2 = np.kron(k2l.data, k2r.data)
                self.check_two_qubit_weyl_specialization(
                    k1 @ Ud(a + da, b + db, c + dc) @ k2,
                    0.999,
                    TwoQubitWeylGeneral,
                    {"rz": 8, "ry": 4, "rxx": 1, "ryy": 1, "rzz": 1},
                )


@ddt
class TestTwoQubitDecompose(CheckDecompositions):
    """Test TwoQubitBasisDecomposer() for exact/approx decompositions"""

    def test_cnot_rxx_decompose(self):
        """Verify CNOT decomposition into RXX gate is correct"""
        cnot = Operator(CXGate())
        decomps = [
            cnot_rxx_decompose(),
            cnot_rxx_decompose(plus_ry=True, plus_rxx=True),
            cnot_rxx_decompose(plus_ry=True, plus_rxx=False),
            cnot_rxx_decompose(plus_ry=False, plus_rxx=True),
            cnot_rxx_decompose(plus_ry=False, plus_rxx=False),
        ]
        for decomp in decomps:
            self.assertTrue(cnot.equiv(decomp))

    @combine(seed=range(10), name="test_exact_two_qubit_cnot_decompose_random_{seed}")
    def test_exact_two_qubit_cnot_decompose_random(self, seed):
        """Verify exact CNOT decomposition for random Haar 4x4 unitary (seed={seed})."""
        unitary = random_unitary(4, seed=seed)
        self.check_exact_decomposition(unitary.data, two_qubit_cnot_decompose)

    def test_exact_two_qubit_cnot_decompose_paulis(self):
        """Verify exact CNOT decomposition for Paulis"""
        unitary = Operator.from_label("XZ")
        self.check_exact_decomposition(unitary.data, two_qubit_cnot_decompose)

    def make_random_supercontrolled_decomposer(self, seed):
        """Return a random supercontrolled unitary given a seed"""
        state = np.random.default_rng(seed)
        basis_k1 = np.kron(random_unitary(2, seed=state).data, random_unitary(2, seed=state).data)
        basis_k2 = np.kron(random_unitary(2, seed=state).data, random_unitary(2, seed=state).data)
        basis_phase = state.random() * 2 * np.pi
        basis_b = state.random() * np.pi / 4
        basis_unitary = np.exp(1j * basis_phase) * basis_k1 @ Ud(np.pi / 4, basis_b, 0) @ basis_k2
        decomposer = TwoQubitBasisDecomposer(UnitaryGate(basis_unitary))
        return decomposer

    @combine(seed=range(10), name="test_exact_supercontrolled_decompose_random_{seed}")
    def test_exact_supercontrolled_decompose_random(self, seed):
        """Exact decomposition for random supercontrolled basis and random target (seed={seed})"""
        state = np.random.default_rng(seed)
        decomposer = self.make_random_supercontrolled_decomposer(state)
        self.check_exact_decomposition(random_unitary(4, seed=state).data, decomposer)

    @combine(seed=range(10), name="seed_{seed}")
    def test_exact_supercontrolled_decompose_phase_0_use_random(self, seed):
        """Exact decomposition supercontrolled basis, random target (0 basis uses) (seed={seed})"""
        state = np.random.default_rng(seed)
        decomposer = self.make_random_supercontrolled_decomposer(state)

        tgt_k1 = np.kron(random_unitary(2, seed=state).data, random_unitary(2, seed=state).data)
        tgt_k2 = np.kron(random_unitary(2, seed=state).data, random_unitary(2, seed=state).data)
        tgt_phase = state.random() * 2 * np.pi
        tgt_unitary = np.exp(1j * tgt_phase) * tgt_k1 @ Ud(0, 0, 0) @ tgt_k2
        self.check_exact_decomposition(tgt_unitary, decomposer, num_basis_uses=0)

    @combine(seed=range(10), name="seed_{seed}")
    def test_exact_supercontrolled_decompose_phase_1_use_random(self, seed):
        """Exact decomposition supercontrolled basis, random tgt (1 basis uses) (seed={seed})"""
        state = np.random.default_rng(seed)
        basis_k1 = np.kron(random_unitary(2, seed=state).data, random_unitary(2, seed=state).data)
        basis_k2 = np.kron(random_unitary(2, seed=state).data, random_unitary(2, seed=state).data)
        basis_phase = state.random() * 2 * np.pi
        basis_b = state.random() * np.pi / 4
        basis_unitary = np.exp(1j * basis_phase) * basis_k1 @ Ud(np.pi / 4, basis_b, 0) @ basis_k2
        decomposer = TwoQubitBasisDecomposer(UnitaryGate(basis_unitary))

        tgt_k1 = np.kron(random_unitary(2, seed=state).data, random_unitary(2, seed=state).data)
        tgt_k2 = np.kron(random_unitary(2, seed=state).data, random_unitary(2, seed=state).data)
        tgt_phase = state.random() * 2 * np.pi

        tgt_unitary = np.exp(1j * tgt_phase) * tgt_k1 @ Ud(np.pi / 4, basis_b, 0) @ tgt_k2
        self.check_exact_decomposition(tgt_unitary, decomposer, num_basis_uses=1)

    @combine(seed=range(10), name="seed_{seed}")
    def test_exact_supercontrolled_decompose_phase_2_use_random(self, seed):
        """Exact decomposition supercontrolled basis, random tgt (2 basis uses) (seed={seed})"""
        state = np.random.default_rng(seed)
        decomposer = self.make_random_supercontrolled_decomposer(state)

        tgt_k1 = np.kron(random_unitary(2, seed=state).data, random_unitary(2, seed=state).data)
        tgt_k2 = np.kron(random_unitary(2, seed=state).data, random_unitary(2, seed=state).data)
        tgt_phase = state.random() * 2 * np.pi
        tgt_a, tgt_b = state.random(size=2) * np.pi / 4
        tgt_unitary = np.exp(1j * tgt_phase) * tgt_k1 @ Ud(tgt_a, tgt_b, 0) @ tgt_k2
        self.check_exact_decomposition(tgt_unitary, decomposer, num_basis_uses=2)

    @combine(seed=range(10), name="seed_{seed}")
    def test_exact_supercontrolled_decompose_phase_3_use_random(self, seed):
        """Exact decomposition supercontrolled basis, random tgt (3 basis uses) (seed={seed})"""
        state = np.random.default_rng(seed)
        decomposer = self.make_random_supercontrolled_decomposer(state)

        tgt_k1 = np.kron(random_unitary(2, seed=state).data, random_unitary(2, seed=state).data)
        tgt_k2 = np.kron(random_unitary(2, seed=state).data, random_unitary(2, seed=state).data)
        tgt_phase = state.random() * 2 * np.pi

        tgt_a, tgt_b = state.random(size=2) * np.pi / 4
        tgt_c = state.random() * np.pi / 2 - np.pi / 4
        tgt_unitary = np.exp(1j * tgt_phase) * tgt_k1 @ Ud(tgt_a, tgt_b, tgt_c) @ tgt_k2
        self.check_exact_decomposition(tgt_unitary, decomposer, num_basis_uses=3)

    def test_exact_nonsupercontrolled_decompose(self):
        """Check that the nonsupercontrolled basis throws a warning"""
        with self.assertWarns(UserWarning, msg="Supposed to warn when basis non-supercontrolled"):
            TwoQubitBasisDecomposer(UnitaryGate(Ud(np.pi / 4, 0.2, 0.1)))

    @combine(seed=range(10), name="seed_{seed}")
    def test_approx_supercontrolled_decompose_random(self, seed):
        """Check that n-uses of supercontrolled basis give the expected trace distance"""
        state = np.random.default_rng(seed)
        decomposer = self.make_random_supercontrolled_decomposer(state)

        tgt_phase = state.random() * 2 * np.pi
        tgt = random_unitary(4, seed=state).data
        tgt *= np.exp(1j * tgt_phase)

        with self.assertDebugOnly():
            traces_pred = decomposer.traces(TwoQubitWeylDecomposition(tgt))

        for i in range(4):
            with self.subTest(i=i):
                decomp_circuit = decomposer(tgt, _num_basis_uses=i)
                result = execute(
                    decomp_circuit, UnitarySimulatorPy(), optimization_level=0
                ).result()
                decomp_unitary = result.get_unitary()
                tr_actual = np.trace(decomp_unitary.conj().T @ tgt)
                self.assertAlmostEqual(
                    traces_pred[i],
                    tr_actual,
                    places=13,
                    msg=f"Trace doesn't match for {i}-basis decomposition",
                )

    def test_cx_equivalence_0cx(self, seed=0):
        """Check circuits with  0 cx gates locally equivalent to identity"""
        state = np.random.default_rng(seed)
        rnd = 2 * np.pi * state.random(size=6)

        qr = QuantumRegister(2, name="q")
        qc = QuantumCircuit(qr)

        qc.u(rnd[0], rnd[1], rnd[2], qr[0])
        qc.u(rnd[3], rnd[4], rnd[5], qr[1])

        sim = UnitarySimulatorPy()
        unitary = execute(qc, sim).result().get_unitary()
        self.assertEqual(two_qubit_cnot_decompose.num_basis_gates(unitary), 0)
        self.assertTrue(Operator(two_qubit_cnot_decompose(unitary)).equiv(unitary))

    def test_cx_equivalence_1cx(self, seed=1):
        """Check circuits with  1 cx gates locally equivalent to a cx"""
        state = np.random.default_rng(seed)
        rnd = 2 * np.pi * state.random(size=12)

        qr = QuantumRegister(2, name="q")
        qc = QuantumCircuit(qr)

        qc.u(rnd[0], rnd[1], rnd[2], qr[0])
        qc.u(rnd[3], rnd[4], rnd[5], qr[1])

        qc.cx(qr[1], qr[0])

        qc.u(rnd[6], rnd[7], rnd[8], qr[0])
        qc.u(rnd[9], rnd[10], rnd[11], qr[1])

        sim = UnitarySimulatorPy()
        unitary = execute(qc, sim).result().get_unitary()
        self.assertEqual(two_qubit_cnot_decompose.num_basis_gates(unitary), 1)
        self.assertTrue(Operator(two_qubit_cnot_decompose(unitary)).equiv(unitary))

    def test_cx_equivalence_2cx(self, seed=2):
        """Check circuits with  2 cx gates locally equivalent to some circuit with 2 cx."""
        state = np.random.default_rng(seed)
        rnd = 2 * np.pi * state.random(size=18)

        qr = QuantumRegister(2, name="q")
        qc = QuantumCircuit(qr)

        qc.u(rnd[0], rnd[1], rnd[2], qr[0])
        qc.u(rnd[3], rnd[4], rnd[5], qr[1])

        qc.cx(qr[1], qr[0])

        qc.u(rnd[6], rnd[7], rnd[8], qr[0])
        qc.u(rnd[9], rnd[10], rnd[11], qr[1])

        qc.cx(qr[0], qr[1])

        qc.u(rnd[12], rnd[13], rnd[14], qr[0])
        qc.u(rnd[15], rnd[16], rnd[17], qr[1])

        sim = UnitarySimulatorPy()
        unitary = execute(qc, sim).result().get_unitary()
        self.assertEqual(two_qubit_cnot_decompose.num_basis_gates(unitary), 2)
        self.assertTrue(Operator(two_qubit_cnot_decompose(unitary)).equiv(unitary))

    def test_cx_equivalence_3cx(self, seed=3):
        """Check circuits with 3 cx gates are outside the 0, 1, and 2 qubit regions."""
        state = np.random.default_rng(seed)
        rnd = 2 * np.pi * state.random(size=24)

        qr = QuantumRegister(2, name="q")
        qc = QuantumCircuit(qr)

        qc.u(rnd[0], rnd[1], rnd[2], qr[0])
        qc.u(rnd[3], rnd[4], rnd[5], qr[1])

        qc.cx(qr[1], qr[0])

        qc.u(rnd[6], rnd[7], rnd[8], qr[0])
        qc.u(rnd[9], rnd[10], rnd[11], qr[1])

        qc.cx(qr[0], qr[1])

        qc.u(rnd[12], rnd[13], rnd[14], qr[0])
        qc.u(rnd[15], rnd[16], rnd[17], qr[1])

        qc.cx(qr[1], qr[0])

        qc.u(rnd[18], rnd[19], rnd[20], qr[0])
        qc.u(rnd[21], rnd[22], rnd[23], qr[1])

        sim = UnitarySimulatorPy()
        unitary = execute(qc, sim).result().get_unitary()
        self.assertEqual(two_qubit_cnot_decompose.num_basis_gates(unitary), 3)
        self.assertTrue(Operator(two_qubit_cnot_decompose(unitary)).equiv(unitary))

    def test_seed_289(self):
        """This specific case failed when PR #3585 was applied
        See https://github.com/Qiskit/qiskit-terra/pull/3652"""
        unitary = random_unitary(4, seed=289)
        self.check_exact_decomposition(unitary.data, two_qubit_cnot_decompose)

    @combine(
        seed=range(10),
        euler_bases=[
            ("U321", ["u3", "u2", "u1"]),
            ("U3", ["u3"]),
            ("U", ["u"]),
            ("U1X", ["u1", "rx"]),
            ("RR", ["r"]),
            ("PSX", ["p", "sx"]),
            ("ZYZ", ["rz", "ry"]),
            ("ZXZ", ["rz", "rx"]),
            ("XYX", ["rx", "ry"]),
            ("ZSX", ["rz", "sx"]),
            ("ZSXX", ["rz", "sx", "x"]),
        ],
        kak_gates=[
            (CXGate(), "cx"),
            (CZGate(), "cz"),
            (iSwapGate(), "iswap"),
            (RXXGate(np.pi / 2), "rxx"),
        ],
        name="test_euler_basis_selection_{seed}_{euler_bases[0]}_{kak_gates[1]}",
    )
    def test_euler_basis_selection(self, euler_bases, kak_gates, seed):
        """Verify decomposition uses euler_basis for 1q gates."""
        (euler_basis, oneq_gates) = euler_bases
        (kak_gate, kak_gate_name) = kak_gates

        with self.subTest(euler_basis=euler_basis, kak_gate=kak_gate):
            decomposer = TwoQubitBasisDecomposer(kak_gate, euler_basis=euler_basis)
            unitary = random_unitary(4, seed=seed)
            self.check_exact_decomposition(unitary.data, decomposer)

            decomposition_basis = set(decomposer(unitary).count_ops())
            requested_basis = set(oneq_gates + [kak_gate_name])
            self.assertTrue(decomposition_basis.issubset(requested_basis))


@ddt
class TestPulseOptimalDecompose(CheckDecompositions):
    """Check pulse optimal decomposition."""

    @combine(seed=range(10), name="seed_{seed}")
    def test_sx_virtz_3cnot_optimal(self, seed):
        """Test 3 CNOT ZSX pulse optimal decomposition"""
        unitary = random_unitary(4, seed=seed)
        decomposer = TwoQubitBasisDecomposer(CXGate(), euler_basis="ZSX", pulse_optimize=True)
        circ = decomposer(unitary)
        self.assertEqual(Operator(unitary), Operator(circ))
        self.assertEqual(self._remove_pre_post_1q(circ).count_ops().get("sx"), 2)

    @combine(seed=range(10), name="seed_{seed}")
    def test_sx_virtz_2cnot_optimal(self, seed):
        """Test 2 CNOT ZSX pulse optimal decomposition"""
        rng = np.random.default_rng(seed)
        decomposer = TwoQubitBasisDecomposer(CXGate(), euler_basis="ZSX", pulse_optimize=True)
        tgt_k1 = np.kron(random_unitary(2, seed=rng).data, random_unitary(2, seed=rng).data)
        tgt_k2 = np.kron(random_unitary(2, seed=rng).data, random_unitary(2, seed=rng).data)
        tgt_phase = rng.random() * 2 * np.pi
        tgt_a, tgt_b = rng.random(size=2) * np.pi / 4
        tgt_unitary = np.exp(1j * tgt_phase) * tgt_k1 @ Ud(tgt_a, tgt_b, 0) @ tgt_k2
        circ = decomposer(tgt_unitary)
        self.assertEqual(Operator(tgt_unitary), Operator(circ))

    def _remove_pre_post_1q(self, circ):
        """remove single qubit operations before and after all multi-qubit ops"""
        dag = circuit_to_dag(circ)
        del_list = []
        for node in dag.topological_op_nodes():
            if len(node.qargs) > 1:
                break
            del_list.append(node)
        for node in reversed(list(dag.topological_op_nodes())):
            if len(node.qargs) > 1:
                break
            del_list.append(node)
        for node in del_list:
            dag.remove_op_node(node)
        return dag_to_circuit(dag)


@ddt
class TestTwoQubitDecomposeApprox(CheckDecompositions):
    """Smoke tests for automatically-chosen approximate decompositions"""

    def check_approx_decomposition(self, target_unitary, decomposer, num_basis_uses):
        """Check approx decomposition for a particular target"""
        self.assertEqual(decomposer.num_basis_gates(target_unitary), num_basis_uses)
        decomp_circuit = decomposer(target_unitary)
        self.assertEqual(num_basis_uses, decomp_circuit.count_ops().get("unitary", 0))

    @combine(seed=range(10), name="seed_{seed}")
    def test_approx_supercontrolled_decompose_phase_0_use_random(self, seed, delta=0.01):
        """Approx decomposition supercontrolled basis, random target (0 basis uses) (seed={seed})"""
        state = np.random.default_rng(seed)
        basis_k1 = np.kron(random_unitary(2, seed=state).data, random_unitary(2, seed=state).data)
        basis_k2 = np.kron(random_unitary(2, seed=state).data, random_unitary(2, seed=state).data)
        basis_phase = state.random() * 2 * np.pi
        basis_b = 0.4  # how to safely randomize?
        basis_unitary = np.exp(1j * basis_phase) * basis_k1 @ Ud(np.pi / 4, basis_b, 0) @ basis_k2
        decomposer = TwoQubitBasisDecomposer(UnitaryGate(basis_unitary), basis_fidelity=0.99)

        tgt_k1 = np.kron(random_unitary(2, seed=state).data, random_unitary(2, seed=state).data)
        tgt_k2 = np.kron(random_unitary(2, seed=state).data, random_unitary(2, seed=state).data)
        tgt_phase = state.random() * 2 * np.pi
        d1, d2, d3 = state.random(size=3) * delta
        tgt_unitary = np.exp(1j * tgt_phase) * tgt_k1 @ Ud(d1, d2, d3) @ tgt_k2
        self.check_approx_decomposition(tgt_unitary, decomposer, num_basis_uses=0)

    @combine(seed=range(10), name="seed_{seed}")
    def test_approx_supercontrolled_decompose_phase_1_use_random(self, seed, delta=0.01):
        """Approximate decomposition supercontrolled basis, random tgt (1 basis uses) (seed={seed})"""
        state = np.random.default_rng(seed)
        basis_k1 = np.kron(random_unitary(2, seed=state).data, random_unitary(2, seed=state).data)
        basis_k2 = np.kron(random_unitary(2, seed=state).data, random_unitary(2, seed=state).data)
        basis_phase = state.random() * 2 * np.pi
        basis_b = 0.4  # how to safely randomize?
        basis_unitary = np.exp(1j * basis_phase) * basis_k1 @ Ud(np.pi / 4, basis_b, 0) @ basis_k2
        decomposer = TwoQubitBasisDecomposer(UnitaryGate(basis_unitary), basis_fidelity=0.99)

        tgt_k1 = np.kron(random_unitary(2, seed=state).data, random_unitary(2, seed=state).data)
        tgt_k2 = np.kron(random_unitary(2, seed=state).data, random_unitary(2, seed=state).data)
        tgt_phase = state.random() * 2 * np.pi
        d1, d2, d3 = state.random(size=3) * delta
        tgt_unitary = (
            np.exp(1j * tgt_phase) * tgt_k1 @ Ud(np.pi / 4 - d1, basis_b + d2, d3) @ tgt_k2
        )
        self.check_approx_decomposition(tgt_unitary, decomposer, num_basis_uses=1)

    @combine(seed=range(10), name="seed_{seed}")
    def test_approx_supercontrolled_decompose_phase_2_use_random(self, seed, delta=0.01):
        """Approximate decomposition supercontrolled basis, random tgt (2 basis uses) (seed={seed})"""
        state = np.random.default_rng(seed)
        basis_k1 = np.kron(random_unitary(2, seed=state).data, random_unitary(2, seed=state).data)
        basis_k2 = np.kron(random_unitary(2, seed=state).data, random_unitary(2, seed=state).data)
        basis_phase = state.random() * 2 * np.pi
        basis_b = 0.4  # how to safely randomize?
        basis_unitary = np.exp(1j * basis_phase) * basis_k1 @ Ud(np.pi / 4, basis_b, 0) @ basis_k2
        decomposer = TwoQubitBasisDecomposer(UnitaryGate(basis_unitary), basis_fidelity=0.99)

        tgt_k1 = np.kron(random_unitary(2, seed=state).data, random_unitary(2, seed=state).data)
        tgt_k2 = np.kron(random_unitary(2, seed=state).data, random_unitary(2, seed=state).data)
        tgt_phase = state.random() * 2 * np.pi
        tgt_a, tgt_b = 0.3, 0.2  # how to safely randomize?
        d1, d2, d3 = state.random(size=3) * delta
        tgt_unitary = np.exp(1j * tgt_phase) * tgt_k1 @ Ud(tgt_a + d1, tgt_b + d2, d3) @ tgt_k2
        self.check_approx_decomposition(tgt_unitary, decomposer, num_basis_uses=2)

    @combine(seed=range(10), name="seed_{seed}")
    def test_approx_supercontrolled_decompose_phase_3_use_random(self, seed, delta=0.01):
        """Approximate decomposition supercontrolled basis, random tgt (3 basis uses) (seed={seed})"""
        state = np.random.default_rng(seed)
        basis_k1 = np.kron(random_unitary(2, seed=state).data, random_unitary(2, seed=state).data)
        basis_k2 = np.kron(random_unitary(2, seed=state).data, random_unitary(2, seed=state).data)
        basis_phase = state.random() * 2 * np.pi
        basis_b = state.random() * np.pi / 4
        basis_unitary = np.exp(1j * basis_phase) * basis_k1 @ Ud(np.pi / 4, basis_b, 0) @ basis_k2
        decomposer = TwoQubitBasisDecomposer(UnitaryGate(basis_unitary), basis_fidelity=0.99)

        tgt_k1 = np.kron(random_unitary(2, seed=state).data, random_unitary(2, seed=state).data)
        tgt_k2 = np.kron(random_unitary(2, seed=state).data, random_unitary(2, seed=state).data)
        tgt_phase = state.random() * 2 * np.pi
        tgt_a, tgt_b, tgt_c = 0.5, 0.4, 0.3
        d1, d2, d3 = state.random(size=3) * delta
        tgt_unitary = (
            np.exp(1j * tgt_phase) * tgt_k1 @ Ud(tgt_a + d1, tgt_b + d2, tgt_c + d3) @ tgt_k2
        )
        self.check_approx_decomposition(tgt_unitary, decomposer, num_basis_uses=3)


@ddt
class TestTwoQubitControlledUDecompose(CheckDecompositions):
    """Test TwoQubitControlledUDecomposer() for exact decompositions and raised exceptions"""

    @combine(seed=range(10), name="seed_{seed}")
    def test_correct_unitary(self, seed):
        """Verify unitary for different gates in the decomposition"""
        unitary = random_unitary(4, seed=seed)
        for gate in [RXXGate, RYYGate, RZZGate, RZXGate, CPhaseGate, CRZGate]:
            decomposer = TwoQubitControlledUDecomposer(gate)
            circ = decomposer(unitary)
            self.assertEqual(Operator(unitary), Operator(circ))

    def test_not_rxx_equivalent(self):
        """Test that an exception is raised if the gate is not equivalent to an RXXGate"""
        gate = SwapGate
        with self.assertRaises(QiskitError) as exc:
            TwoQubitControlledUDecomposer(gate)
        self.assertIn(
            "Equivalent gate needs to take exactly 1 angle parameter.", exc.exception.message
        )


class TestDecomposeProductRaises(QiskitTestCase):
    """Check that exceptions are raised when 2q matrix is not a product of 1q unitaries"""

    def test_decompose_two_qubit_product_gate_detr_too_small(self):
        """Check that exception raised for too-small right component"""
        kl = np.eye(2)
        kr = 0.05 * np.eye(2)
        klkr = np.kron(kl, kr)
        with self.assertRaises(QiskitError) as exc:
            decompose_two_qubit_product_gate(klkr)
        self.assertIn("detR <", exc.exception.message)

    def test_decompose_two_qubit_product_gate_detl_too_small(self):
        """Check that exception raised for too-small left component"""
        kl = np.array([[1, 0], [0, 0]])
        kr = np.eye(2)
        klkr = np.kron(kl, kr)
        with self.assertRaises(QiskitError) as exc:
            decompose_two_qubit_product_gate(klkr)
        self.assertIn("detL <", exc.exception.message)

    def test_decompose_two_qubit_product_gate_not_product(self):
        """Check that exception raised for non-product unitary"""
        klkr = Ud(1.0e-6, 0, 0)
        with self.assertRaises(QiskitError) as exc:
            decompose_two_qubit_product_gate(klkr)
        self.assertIn("decomposition failed", exc.exception.message)


if __name__ == "__main__":
    unittest.main()<|MERGE_RESOLUTION|>--- conflicted
+++ resolved
@@ -24,10 +24,6 @@
 from qiskit.circuit import QuantumCircuit, QuantumRegister
 from qiskit.converters import dag_to_circuit, circuit_to_dag
 from qiskit.extensions import UnitaryGate
-<<<<<<< HEAD
-from qiskit.extensions.standard import (HGate, IdGate, SdgGate, SGate, U3Gate,
-                                        XGate, YGate, ZGate, IGate)
-=======
 from qiskit.circuit.library import (
     HGate,
     IGate,
@@ -52,7 +48,6 @@
     RYGate,
     RZGate,
 )
->>>>>>> 8827c554
 from qiskit.providers.basicaer import UnitarySimulatorPy
 from qiskit.quantum_info.operators import Operator
 from qiskit.quantum_info.random import random_unitary
@@ -82,16 +77,6 @@
 
 def make_oneq_cliffords():
     """Make as list of 1q Cliffords"""
-<<<<<<< HEAD
-    ixyz_list = [g().to_matrix() for g in (IdGate, XGate, YGate, ZGate, IGate)]
-    ih_list = [g().to_matrix() for g in (IdGate, HGate)]
-    irs_list = [IdGate().to_matrix(),
-                SdgGate().to_matrix() @ HGate().to_matrix(),
-                HGate().to_matrix() @ SGate().to_matrix()]
-    oneq_cliffords = [Operator(ixyz @ ih @ irs) for ixyz in ixyz_list
-                      for ih in ih_list
-                      for irs in irs_list]
-=======
     ixyz_list = [g().to_matrix() for g in (IGate, XGate, YGate, ZGate)]
     ih_list = [g().to_matrix() for g in (IGate, HGate)]
     irs_list = [
@@ -102,7 +87,6 @@
     oneq_cliffords = [
         Operator(ixyz @ ih @ irs) for ixyz in ixyz_list for ih in ih_list for irs in irs_list
     ]
->>>>>>> 8827c554
     return oneq_cliffords
 
 

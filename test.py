# importing Qiskit
from qiskit import QuantumCircuit, QuantumRegister, ClassicalRegister
from qiskit import BasicAer, execute

backend = BasicAer.get_backend('dm_simulator') # run on local simulator by default
options = {}
# Creating registers
q = QuantumRegister(2)
c = ClassicalRegister(2)

# quantum circuit to make an entangled bell state
qc = QuantumCircuit(q, c)
qc.x(q[0])
<<<<<<< HEAD
#qc.y(q[0])
#qc.h(q[0])
qc.z(q[0])
qc.rx(3,q[0])
qc.rz(3,q[1])
=======
qc.z(q[0])
qc.rx(3,q[0])
qc.rz(3,q[1])
#qc.y(q[0])
#qc.h(q[0])
>>>>>>> afcb1c39
#qc.z(q[0])
qc.measure(q[0], c[0])
#qc.y(q[1])
#qc.h(q[1])
qc.x(q[1])
qc.measure(q[1], c[1])
qc.cx(q[1], q[0])
#qc.measure(q,c)
circuits = [qc]
job = execute(circuits, backend, shots=2, **options)
result = job.result()
print(result)

#print(result.get_statevector())<|MERGE_RESOLUTION|>--- conflicted
+++ resolved
@@ -11,19 +11,11 @@
 # quantum circuit to make an entangled bell state
 qc = QuantumCircuit(q, c)
 qc.x(q[0])
-<<<<<<< HEAD
-#qc.y(q[0])
-#qc.h(q[0])
-qc.z(q[0])
-qc.rx(3,q[0])
-qc.rz(3,q[1])
-=======
 qc.z(q[0])
 qc.rx(3,q[0])
 qc.rz(3,q[1])
 #qc.y(q[0])
 #qc.h(q[0])
->>>>>>> afcb1c39
 #qc.z(q[0])
 qc.measure(q[0], c[0])
 #qc.y(q[1])

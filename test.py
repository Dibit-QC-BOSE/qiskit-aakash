--- conflicted
+++ resolved
@@ -21,15 +21,9 @@
 #qc.measure(q[0], c[0])
 #qc.y(q[1])
 #qc.h(q[1])
-<<<<<<< HEAD
-qc.x(q[1])
-qc.measure(q[1], c[1])
-qc.cx(q[1], q[0])
-=======
 #qc.x(q[1])
 #qc.measure(q[0], c[1])
 qc.cx(q[0], q[1])
->>>>>>> fce9a836
 #qc.measure(q,c)
 circuits = [qc]
 job = execute(circuits, backend, shots=2, **options)
